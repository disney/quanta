# ########################################################## #
# Makefile for Golang Project
# Includes cross-compiling, installation, cleanup
# ########################################################## #

.PHONY: list clean install build build_all test vet lint format all

# Check for required command tools to build or stop immediately
EXECUTABLES = go pwd uname date cat
K := $(foreach exec,$(EXECUTABLES),\
        $(if $(shell which $(exec)),some string,$(error "No $(exec) in PATH)))

# Vars
ROOT_DIR:=$(shell dirname $(realpath $(lastword $(MAKEFILE_LIST))))
BIN_DIR=bin
BIN_NODE=quanta-node
BIN_LOADER=quanta-loader
BIN_PROXY=quanta-proxy
BIN_KINESIS=quanta-kinesis-consumer
BIN_PRODUCER=quanta-s3-kinesis-producer
BIN_KCL=quanta-kcl-consumer
BIN_ADMIN=quanta-admin
COVERAGE_DIR=coverage
COV_PROFILE=${COVERAGE_DIR}/test-coverage.txt
COV_HTML=${COVERAGE_DIR}/test-coverage.html
PKG_NODE=github.com/disney/quanta
PKG_LOADER=github.com/disney/quanta/${BIN_LOADER}
PKG_PROXY=github.com/disney/quanta/${BIN_PROXY}
PKG_KINESIS=github.com/disney/quanta/${BIN_KINESIS}
PKG_KCL=github.com/disney/quanta/${BIN_KCL}
PKG_PRODUCER=github.com/disney/quanta/${BIN_PRODUCER}
PKG_ADMIN=github.com/disney/quanta/${BIN_ADMIN}
#PLATFORMS=darwin linux 
PLATFORMS=linux 
ARCHITECTURES=amd64
VERSION=$(shell cat version.txt | grep quanta | cut -d' ' -f2)
BUILD=`date +%FT%T%z`
UNAME=$(shell uname)
GOLIST=$(shell go list ./...)

# Binary Build
LDFLAGS=-ldflags "-X main.Version=${VERSION} -X main.Build=${BUILD}"

# Test Build
LDFLAGS_TEST=-ldflags "-X ${PKG}.Version=${VERSION} -X ${PKG}.Build=${BUILD} -X ${PKG}.Version=${VERSION} -X ${PKG}.Build=${BUILD}"

default: build

all: clean format vet build test install

list:
	@echo "Available GNU make targets..."
	@$(MAKE) -pRrq -f $(lastword $(MAKEFILE_LIST)) : 2>/dev/null | awk -v RS= -F: '/^# File/,/^# Finished Make data base/ {if ($$1 !~ "^[#.]") {print $$1}}' | sort | egrep -v -e '^[^[:alnum:]]' -e '^$@$$' | xargs

vet:
	go vet ${PKG}

lint:
	go get golang.org/x/lint/golint
	go get github.com/GoASTScanner/gas/cmd/gas
	golint -set_exit_status ${GOLIST}
	#gas ${PKG}

format:
	go fmt ${PKG}

build: format vet
	go build -o ${BIN_DIR}/${BIN_NODE} ${LDFLAGS} ${PKG_NODE}
	go build -o ${BIN_DIR}/${BIN_PROXY} ${LDFLAGS} ${PKG_PROXY}
<<<<<<< HEAD
	#go build -o ${BIN_DIR}/${BIN_KAFKA} ${LDFLAGS} ${PKG_KAFKA}
	go build -o ${BIN_DIR}/${BIN_ADMIN} ${LDFLAGS} ${PKG_ADMIN}
=======
>>>>>>> 1624ed40

build_all: format vet
	$(foreach GOOS, $(PLATFORMS),\
	$(foreach GOARCH, $(ARCHITECTURES), $(shell export GOOS=$(GOOS); export GOARCH=$(GOARCH); go build -v -o $(BIN_DIR)/$(BIN)-$(GOOS)-$(GOARCH) $(LDFLAGS) $(PKG))))

test: build_all
	# tests and code coverage
	mkdir -p $(COVERAGE_DIR)
	export TZ=UTC; go test ${GOLIST} -short -v ${LDFLAGS_TEST} -coverprofile ${COV_PROFILE}
	go tool cover -html=${COV_PROFILE} -o ${COV_HTML}
ifeq ($(UNAME), Darwin)
	open ${COV_HTML}
endif

kinesis:
	go build -o ${BIN_DIR}/${BIN_KINESIS} ${LDFLAGS} ${PKG_KINESIS}
	docker build -t containerregistry.disney.com/digital/quanta-kinesis-consumer -f Docker/DeployKinesisConsumerDockerfile .

kcl:
	go build -o ${BIN_DIR}/${BIN_KCL} ${LDFLAGS} ${PKG_KCL}

admin:
	go build -o ${BIN_DIR}/${BIN_ADMIN} ${LDFLAGS} ${PKG_ADMIN}

loader:
	go build -o ${BIN_DIR}/${BIN_LOADER} ${LDFLAGS} ${PKG_LOADER}

producer:
	go build -o ${BIN_DIR}/${BIN_PRODUCER} ${LDFLAGS} ${PKG_PRODUCER}
	docker build -t containerregistry.disney.com/digital/quanta-s3-producer -f Docker/DeployProducerDockerfile .

kcl:
	go build -o ${BIN_DIR}/${BIN_KCL} ${LDFLAGS} ${PKG_KCL}
	docker build -t containerregistry.disney.com/digital/quanta-kcl-consumer -f Docker/DeployKCLConsumerDockerfile .

docs: 
	go get golang.org/x/tools/cmd/godoc
	open http://localhost:6060/${PKG_NODE}
	godoc -http=":6060"
	
install:
	go install ${PKG_NODE}

# Remove only what we've created
clean:
	if [ -d ${BIN_DIR} ] ; then rm -rf ${BIN_DIR} ; fi
	if [ -d ${COVERAGE_DIR} ] ; then rm -rf ${COVERAGE_DIR} ; fi
	go clean -cache -modcache -i -r<|MERGE_RESOLUTION|>--- conflicted
+++ resolved
@@ -67,11 +67,7 @@
 build: format vet
 	go build -o ${BIN_DIR}/${BIN_NODE} ${LDFLAGS} ${PKG_NODE}
 	go build -o ${BIN_DIR}/${BIN_PROXY} ${LDFLAGS} ${PKG_PROXY}
-<<<<<<< HEAD
-	#go build -o ${BIN_DIR}/${BIN_KAFKA} ${LDFLAGS} ${PKG_KAFKA}
 	go build -o ${BIN_DIR}/${BIN_ADMIN} ${LDFLAGS} ${PKG_ADMIN}
-=======
->>>>>>> 1624ed40
 
 build_all: format vet
 	$(foreach GOOS, $(PLATFORMS),\
