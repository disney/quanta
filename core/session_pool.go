--- conflicted
+++ resolved
@@ -31,15 +31,12 @@
 }
 
 // NewSessionPool - Construct a session pool to constrain resources.
-<<<<<<< HEAD
 func NewSessionPool(appHost *quanta.Conn, schema *sch.Schema, baseDir string, poolSize int) *SessionPool {
 
 	if poolSize == 0 {
 		poolSize = runtime.NumCPU()
 	}
-=======
-func NewSessionPool(appHost *shared.Conn, schema *sch.Schema, baseDir string) *SessionPool {
->>>>>>> da27ed7d
+
 	p := &SessionPool{AppHost: appHost, schema: schema, baseDir: baseDir,
 		sessPoolMap: make(map[string]*sessionPoolEntry), semaphores: make(chan struct{}, poolSize), poolSize: poolSize}
 	for i := 0; i < poolSize; i++ {
