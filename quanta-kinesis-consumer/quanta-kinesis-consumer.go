package main

import (
	"context"
	"encoding/json"
	"fmt"
	"github.com/araddon/dateparse"
	u "github.com/araddon/gou"
	"github.com/araddon/qlbridge/expr/builtins"
	"github.com/aws/aws-sdk-go-v2/service/kinesis/types"
	"github.com/aws/aws-sdk-go/aws"
	"github.com/aws/aws-sdk-go/aws/credentials/stscreds"
	"github.com/aws/aws-sdk-go/aws/session"
	"github.com/aws/aws-sdk-go/service/cloudwatch"
	"github.com/aws/aws-sdk-go/service/dynamodb"
	"github.com/aws/aws-sdk-go/service/kinesis"
	"github.com/disney/quanta/core"
	"github.com/disney/quanta/shared"
	"github.com/hamba/avro"
	"github.com/harlow/kinesis-consumer"
	store "github.com/harlow/kinesis-consumer/store/ddb"
	"github.com/hashicorp/consul/api"
    "github.com/prometheus/client_golang/prometheus"
    "github.com/prometheus/client_golang/prometheus/promauto"
    "github.com/prometheus/client_golang/prometheus/promhttp"
	"gopkg.in/alecthomas/kingpin.v2"
	"log"
	"net/http"
	"os"
	"os/signal"
<<<<<<< HEAD
	"runtime"
=======
>>>>>>> da27ed7d
	"sync"
	"time"
)

// Variables to identify the build
var (
	Version  string
	Build    string
	EPOCH, _ = time.ParseInLocation(time.RFC3339, "2000-01-01T00:00:00+00:00", time.UTC)
)

// Exit Codes
const (
	Success = 0
	//partitionChannelSize = 10000
	partitionChannelSize = 2000000
	batchSize            = 100000
	appName              = "Kinesis-Consumer"
)

// Main strct defines command line arguments variables and various global meta-data associated with record loads.
type Main struct {
	Stream              string
	Region              string
	Index               string
	BufferSize          uint
	totalBytes          *Counter
	totalBytesL         *Counter
	totalRecs           *Counter
	totalRecsL          *Counter
	errorCount          *Counter
	poolPercent         *Counter
	Port                int
	ConsulAddr          string
	ShardCount          int
	lock                *api.Lock
	consumer            *consumer.Consumer
	Table               *shared.BasicTable
	Schema              avro.Schema
	InitialPos          string
	IsAvro              bool
	CheckpointDB        bool
	CheckpointTable     string
	AssumeRoleArn       string
	AssumeRoleArnRegion string
<<<<<<< HEAD
	Deaggregate   bool
	partitionMap  map[string]*Partition
	partitionLock sync.Mutex
	timeLocation  *time.Location
	processedRecs *Counter
	processedRecL *Counter
	sessionPool   *core.SessionPool
	sessionPoolSize int
	metrics       *cloudwatch.CloudWatch
=======
	Deaggregate         bool
	partitionMap        map[string]*Partition
	partitionLock       sync.Mutex
	timeLocation        *time.Location
	processedRecs       *Counter
	processedRecL       *Counter
	sessionPool         *core.SessionPool
	metrics             *cloudwatch.CloudWatch
>>>>>>> da27ed7d
}

// NewMain allocates a new pointer to Main struct with empty record counter
func NewMain() *Main {
	m := &Main{
		totalRecs:     &Counter{},
		totalRecsL:    &Counter{},
		totalBytes:    &Counter{},
		totalBytesL:   &Counter{},
		processedRecs: &Counter{},
		processedRecL: &Counter{},
		errorCount:    &Counter{},
		poolPercent:   &Counter{},
		partitionMap:  make(map[string]*Partition),
	}
	loc, _ := time.LoadLocation("UTC")
	m.timeLocation = loc
	return m
}

func main() {

	app := kingpin.New(os.Args[0], "Quanta Kinesis data consumer").DefaultEnvars()
	app.Version("Version: " + Version + "\nBuild: " + Build)

	stream := app.Arg("stream", "Kinesis stream name.").Required().String()
	index := app.Arg("index", "Table name (root name if nested schema)").Required().String()
	region := app.Arg("region", "AWS region").Default("us-east-1").String()
	port := app.Flag("port", "Port number for service").Default("4000").Int32()
	bufSize := app.Flag("buf-size", "Buffer size").Default("1000000").Int32()
    poolSize := app.Flag("session-pool-size", "Session pool size").Int()
	withAssumeRoleArn := app.Flag("assume-role-arn", "Assume role ARN.").String()
	withAssumeRoleArnRegion := app.Flag("assume-role-arn-region", "Assume role ARN region.").String()
	environment := app.Flag("env", "Environment [DEV, QA, STG, VAL, PROD]").Default("DEV").String()
	consul := app.Flag("consul-endpoint", "Consul agent address/port").Default("127.0.0.1:8500").String()
	trimHorizon := app.Flag("trim-horizon", "Set initial position to TRIM_HORIZON").Bool()
	noCheckpointer := app.Flag("no-checkpoint-db", "Disable DynamoDB checkpointer.").Bool()
	checkpointTable := app.Flag("checkpoint-table", "DynamoDB checkpoint table name.").String()
	avroPayload := app.Flag("avro-payload", "Payload is Avro.").Bool()
	deaggregate := app.Flag("deaggregate", "Incoming payload records are aggregated.").Bool()
	logLevel := app.Flag("log-level", "Log Level [ERROR, WARN, INFO, DEBUG]").Default("WARN").String()

	kingpin.MustParse(app.Parse(os.Args[1:]))

	shared.InitLogging(*logLevel, *environment, appName, Version, "Quanta")

	builtins.LoadAllBuiltins()

	main := NewMain()
	main.Stream = *stream
	main.Region = *region
	main.Index = *index
	main.BufferSize = uint(*bufSize)
	main.Port = int(*port)
	main.ConsulAddr = *consul

	log.Printf("Set Logging level to %v.", *logLevel)
	log.Printf("Kinesis stream %v.", main.Stream)
	log.Printf("Kinesis region %v.", main.Region)
	log.Printf("Index name %v.", main.Index)
	log.Printf("Buffer size %d.", main.BufferSize)
    // If the pool size is not configured then set it to the number of available CPUs
    main.sessionPoolSize = *poolSize
    if main.sessionPoolSize == 0 {
        main.sessionPoolSize = runtime.NumCPU()
        log.Printf("Session Pool Size not set, defaulting to number of available CPUs = %d", main.sessionPoolSize)
    } else {
        log.Printf("Session Pool Size = %d", main.sessionPoolSize)
    }
	log.Printf("Service port %d.", main.Port)
	log.Printf("Consul agent at [%s]\n", main.ConsulAddr)
	if *trimHorizon {
		main.InitialPos = "TRIM_HORIZON"
		log.Printf("Initial position = TRIM_HORIZON")
	} else {
		main.InitialPos = "LATEST"
		log.Printf("Initial position = LATEST")
	}
	if *noCheckpointer {
		main.CheckpointDB = false
		log.Printf("Checkpoint DB disabled.")
	} else {
		main.CheckpointDB = true
		log.Printf("Checkpoint DB enabled.")
		if *checkpointTable != "" {
			main.CheckpointTable = *checkpointTable
		} else {
			main.CheckpointTable = main.Index
		}
		log.Printf("DynamoDB checkpoin table name [%s]", main.CheckpointTable)
	}
	if *withAssumeRoleArn != "" {
		main.AssumeRoleArn = *withAssumeRoleArn
		log.Printf("With assume role ARN [%s]", main.AssumeRoleArn)
		if *withAssumeRoleArnRegion != "" {
			main.AssumeRoleArnRegion = *withAssumeRoleArnRegion
			log.Printf("With assume role ARN region [%s]", main.AssumeRoleArnRegion)
		} else {
			main.AssumeRoleArnRegion = *region
			log.Printf("With assume role ARN region [%s]", main.AssumeRoleArnRegion)
		}
	}
	if *avroPayload {
		main.IsAvro = true
		log.Printf("Payload is Avro.")
	} else {
		main.IsAvro = false
		log.Printf("Payload is JSON.")
	}
	if *deaggregate {
		main.Deaggregate = true
		log.Printf("Payload is aggregated, de-aggregation is enabled in consumer.")
	} else {
		main.Deaggregate = false
	}

	var err error

	if main.ShardCount, err = main.Init(); err != nil {
		u.Error(err)
		os.Exit(1)
	}

	go func() {
		// Start Prometheus endpoint
    	http.Handle("/metrics", promhttp.Handler())
    	http.ListenAndServe(":2112", nil)
	}()

	var ticker *time.Ticker
	ticker = main.printStats()

	c := make(chan os.Signal, 1)
	signal.Notify(c, os.Interrupt)
	go func() {
		for range c {
			u.Infof("Interrupted,  Bytes processed: %s, Records: %v", core.Bytes(main.totalBytes.Get()),
				main.totalRecs.Get())
			//main.consumer.Close()
			ticker.Stop()
			os.Exit(0)
		}
	}()

	// Main processing loop
	go func() {
		err = main.consumer.Scan(context.TODO(), func(v *consumer.Record) error {
			ts, err := dateparse.ParseIn(*v.PartitionKey, main.timeLocation)
			if err != nil {
				u.Errorf("Date parse error for partition key %s - %v", *v.PartitionKey, err)
				os.Exit(1)
			}
			tFormat := shared.YMDTimeFmt
			if main.Table.TimeQuantumType == "YMDH" {
				tFormat = shared.YMDHTimeFmt
			}
			partition := ts.Format(tFormat)

			out := make(map[string]interface{})

			if main.IsAvro {
				err = avro.Unmarshal(main.Schema, v.Data, &out)
			} else {
				err = json.Unmarshal(v.Data, &out)
			}
			if err != nil {
				u.Errorf("Unmarshal ERROR %v", err)
				main.errorCount.Add(1)
				return nil
			}
			if main.ShardCount > 1 {
				c := main.getPartition(partition)
				select {
				case c.Data <- out:
				}
			} else { // Bypass partition worker dispatching
				if err := main.processBatch([]map[string]interface{}{out}, partition); err != nil {
					u.Errorf("processBatch ERROR %v", err)
					return nil // continue processing
				}
			}
			main.totalRecs.Add(1)
			main.totalBytes.Add(len(v.Data))

			return nil // continue scanning
		})

		if err != nil {
			u.Errorf("scan error: %v", err)
			os.Exit(1)
		}
	}()

	// Stale partition cleanup
	go func() {
		for {
			itemsOutstanding := 0
			stalePartitions := 0
			main.partitionLock.Lock()
			for k, v := range main.partitionMap {
				if time.Since(v.ModTime) >= time.Duration(1000*time.Second) {
					stalePartitions++
					if len(v.Data) == 0 {
						delete(main.partitionMap, k)
					}
				}
				if time.Since(v.ModTime) >= time.Duration(10*time.Second) || len(v.Data) >= batchSize {
					batch := v.GetDataRows()
					key := k
					go func(rows []map[string]interface{}, part string) {
						if err := main.processBatch(rows, part); err != nil {
							if err == core.ErrPoolDrained {
								// Couldn't process, put data back in partition channel
								time.Sleep(1 * time.Second)
								main.getPartition(part).PutDataRows(rows)
							} else {
								main.errorCount.Add(1)
								u.Error(err)
							}
						}
					}(batch, key)
				}
				itemsOutstanding += len(v.Data)
			}
			main.partitionLock.Unlock()
			poolSize, inUse := main.sessionPool.Metrics()
			if itemsOutstanding > 0 {
				u.Infof("Partitions %d, Outstanding Items = %d, Processors in use = %d",
					len(main.partitionMap), itemsOutstanding, inUse)
			}
			main.poolPercent.Set(int64(float64(inUse/poolSize) * 100))
			select {
			case _, done := <-c:
				if done {
					break
				}
			case <-time.After(1 * time.Second):
			}
		}
	}()

	<-c
}

func (m *Main) processBatch(rows []map[string]interface{}, partition string) error {

	conn, err := m.sessionPool.Borrow(m.Index)
	if err != nil {
		if err == core.ErrPoolDrained {
			return err
		}
		return fmt.Errorf("Error opening Quanta session %v", err)
	}
	defer m.sessionPool.Return(m.Index, conn)
	for i := 0; i < len(rows); i++ {
		err = conn.PutRow(m.Index, rows[i], 0)
		if err != nil {
			u.Errorf("ERROR in PutRow, partition %s - %v", partition, err)
			m.errorCount.Add(1)
			continue
		}
		m.processedRecs.Add(1)
	}
	return nil
}

func exitErrorf(msg string, args ...interface{}) {
	fmt.Fprintf(os.Stderr, msg+"\n", args...)
	os.Exit(1)
}

// Init function initilizations loader.
// Establishes session with bitmap server and Kinesis
func (m *Main) Init() (int, error) {

	consulClient, err := api.NewClient(&api.Config{Address: m.ConsulAddr})
	if err != nil {
		return 0, err
	}

	clientConn := shared.NewDefaultConnection()
	clientConn.ServicePort = m.Port
	clientConn.Quorum = 3
	if err := clientConn.Connect(consulClient); err != nil {
		u.Error(err)
		os.Exit(1)
	}

	m.sessionPool = core.NewSessionPool(clientConn, nil, "", m.sessionPoolSize)

	m.Table, err = shared.LoadSchema("", m.Index, consulClient)
	if err != nil {
		return 0, err
	}
	if m.IsAvro {
		m.Schema = shared.ToAvroSchema(m.Table)
	}

	sess, errx := session.NewSession(&aws.Config{
		Region: aws.String(m.Region),
	})
	if errx != nil {
		return 0, errx
	}

	var kc *kinesis.Kinesis
	if m.AssumeRoleArn != "" {
		creds := stscreds.NewCredentials(sess, m.AssumeRoleArn)
		config := aws.NewConfig().
			WithCredentials(creds).
			WithRegion(m.AssumeRoleArnRegion).
			WithMaxRetries(10)
		kc = kinesis.New(sess, config)
	} else {
		kc = kinesis.New(sess)
	}

	streamName := aws.String(m.Stream)
	shout, err := kc.ListShards(&kinesis.ListShardsInput{StreamName: streamName})
	if err != nil {
		return 0, err
	}
	shardCount := len(shout.Shards)
	dynamoDbClient := dynamodb.New(sess)

	db, err := store.New(appName, m.CheckpointTable, store.WithDynamoClient(dynamoDbClient), store.WithRetryer(&QuantaRetryer{}))
	if err != nil {
		u.Errorf("checkpoint storage initialization error: %v", err)
		os.Exit(1)
	}

	if m.CheckpointDB {
		m.consumer, err = consumer.New(
			m.Stream,
			consumer.WithClient(kc),
			consumer.WithShardIteratorType(m.InitialPos),
			consumer.WithStore(db),
			consumer.WithAggregation(m.Deaggregate),
			//consumer.WithCounter(counter),
		)
	} else {
		m.consumer, err = consumer.New(
			m.Stream,
			consumer.WithClient(kc),
			consumer.WithShardIteratorType(m.InitialPos),
			consumer.WithAggregation(m.Deaggregate),
			//consumer.WithCounter(counter),
		)
	}
	if err != nil {
		return 0, err
	}
	m.metrics = cloudwatch.New(sess)
	u.Infof("Created consumer. ")

	return shardCount, nil
}

// Partition - A partition is a Quanta concept and defines an daily or hourly time segment.
type Partition struct {
	ModTime      time.Time
	PartitionKey string
	Data         chan map[string]interface{}
}

// NewPartition - Construct a new partition.
func NewPartition(partition string) *Partition {
	return &Partition{PartitionKey: partition, Data: make(chan map[string]interface{}, partitionChannelSize),
		ModTime: time.Now().UTC()}
}

// GetDataRows - Extract data rows from partition channel.  Number of rows are larger of outstanding data or batchSize.
func (p *Partition) GetDataRows() []map[string]interface{} {

	size := len(p.Data)
	if size > batchSize {
		size = batchSize
	}
	rows := make([]map[string]interface{}, size)
	for i := 0; i < len(rows); i++ {
		select {
		case row := <-p.Data:
			rows[i] = row
		}
	}
	return rows
}

// PutDataRows - Put batch back in channel for retry.
func (p *Partition) PutDataRows(rows []map[string]interface{}) {

	for i := 0; i < len(rows); i++ {
		select {
		case p.Data <- rows[i]:
		}
	}
}

// Lookup partition with the intent to write to it
func (m *Main) getPartition(partition string) *Partition {

	m.partitionLock.Lock()
	defer m.partitionLock.Unlock()

	c, ok := m.partitionMap[partition]
	if !ok {
		c = NewPartition(partition)
		m.partitionMap[partition] = c
	}
	c.ModTime = time.Now().UTC()
	return c
}

// printStats outputs to Log current status of Kinesis consumer
// Includes data on processed: bytes, records, time duration in seconds, and rate of bytes per sec"
func (m *Main) printStats() *time.Ticker {
	t := time.NewTicker(time.Second * 10)
	start := time.Now()
	lastTime := time.Now()
	go func() {
		for range t.C {
			duration := time.Since(start)
			bytes := m.totalBytes.Get()
			u.Infof("Bytes: %s, Records: %v, Processed: %v, Errors: %v, Duration: %v, Rate: %v/s",
				core.Bytes(bytes), m.totalRecs.Get(), m.processedRecs.Get(), m.errorCount.Get(), duration,
				core.Bytes(float64(bytes)/duration.Seconds()))
			lastTime = m.publishMetrics(duration, lastTime)
		}
	}()
	return t
}

// Global storage for Prometheus metrics
var (
	totalRecs = promauto.NewGauge(prometheus.GaugeOpts{
		Name: "consumer_records_arrived",
		Help: "The total number of records consumed",
	})

	totalRecsPerSec = promauto.NewGauge(prometheus.GaugeOpts{
		Name: "consumer_records_arrived_per_sec",
		Help: "The total number of records consumed per second",
	})

	processedRecs = promauto.NewGauge(prometheus.GaugeOpts{
		Name: "consumer_records_processed",
		Help: "The number of records processed",
	})

	processedRecsPerSec = promauto.NewGauge(prometheus.GaugeOpts{
		Name: "consumer_records_processed_per_sec",
		Help: "The number of records processed per second",
	})

	totalBytes = promauto.NewGauge(prometheus.GaugeOpts{
		Name: "consumer_bytes_arrived",
		Help: "The total number of bytes consumed",
	})

	errors = promauto.NewGauge(prometheus.GaugeOpts{
		Name: "total_errors",
		Help: "The total number of errors",
	})

	processedBytes = promauto.NewGauge(prometheus.GaugeOpts{
		Name: "processed_bytes",
		Help: "The total number of processed bytes",
	})

	processedBytesPerSec = promauto.NewGauge(prometheus.GaugeOpts{
		Name: "processed_bytes_per_second",
		Help: "The total number of processed bytes per second",
	})

	uptimeHours = promauto.NewGauge(prometheus.GaugeOpts{
		Name: "uptime_hours",
		Help: "Hours of up time",
	})
)

func (m *Main) publishMetrics(upTime time.Duration, lastPublishedAt time.Time) time.Time {

	interval := time.Since(lastPublishedAt).Seconds()
	_, err := m.metrics.PutMetricData(&cloudwatch.PutMetricDataInput{
		Namespace: aws.String("Quanta-Consumer/Records"),
		MetricData: []*cloudwatch.MetricDatum{
			{
				MetricName: aws.String("Arrived"),
				Unit:       aws.String("Count"),
				Value:      aws.Float64(float64(m.totalRecs.Get())),
				Dimensions: []*cloudwatch.Dimension{
					{
						Name:  aws.String("Stream"),
						Value: aws.String(m.Stream),
					},
				},
			},
			{
				MetricName: aws.String("RecordsPerSec"),
				Unit:       aws.String("Count/Second"),
				Value:      aws.Float64(float64(m.totalRecs.Get()-m.totalRecsL.Get()) / interval),
				Dimensions: []*cloudwatch.Dimension{
					{
						Name:  aws.String("Stream"),
						Value: aws.String(m.Stream),
					},
				},
			},
			{
				MetricName: aws.String("Processed"),
				Unit:       aws.String("Count"),
				Value:      aws.Float64(float64(m.processedRecs.Get())),
				Dimensions: []*cloudwatch.Dimension{
					{
						Name:  aws.String("Table"),
						Value: aws.String(m.Index),
					},
				},
			},
			{
				MetricName: aws.String("ProcessedPerSecond"),
				Unit:       aws.String("Count/Second"),
				Value:      aws.Float64(float64(m.processedRecs.Get()-m.processedRecL.Get()) / interval),
				Dimensions: []*cloudwatch.Dimension{
					{
						Name:  aws.String("Table"),
						Value: aws.String(m.Index),
					},
				},
			},
			{
				MetricName: aws.String("Errors"),
				Unit:       aws.String("Count"),
				Value:      aws.Float64(float64(m.errorCount.Get())),
				Dimensions: []*cloudwatch.Dimension{
					{
						Name:  aws.String("Table"),
						Value: aws.String(m.Index),
					},
				},
			},
			{
				MetricName: aws.String("ProcessedBytes"),
				Unit:       aws.String("Bytes"),
				Value:      aws.Float64(float64(m.totalBytes.Get())),
				Dimensions: []*cloudwatch.Dimension{
					{
						Name:  aws.String("Table"),
						Value: aws.String(m.Index),
					},
				},
			},
			{
				MetricName: aws.String("BytesPerSec"),
				Unit:       aws.String("Bytes/Second"),
				Value:      aws.Float64(float64(m.totalBytes.Get()-m.totalBytesL.Get()) / interval),
				Dimensions: []*cloudwatch.Dimension{
					{
						Name:  aws.String("Table"),
						Value: aws.String(m.Index),
					},
				},
			},
			{
				MetricName: aws.String("UpTimeHours"),
				Unit:       aws.String("Count"),
				Value:      aws.Float64(float64(upTime / (1000000000 * 3600))),
				Dimensions: []*cloudwatch.Dimension{
					{
						Name:  aws.String("Table"),
						Value: aws.String(m.Index),
					},
				},
			},
		},
	})
	// Set Prometheus values
	totalRecs.Set(float64(m.totalRecs.Get()))
	totalRecsPerSec.Set(float64(m.totalRecs.Get()-m.totalRecsL.Get()) / interval)
	processedRecs.Set(float64(m.processedRecs.Get()))
	processedRecsPerSec.Set(float64(m.processedRecs.Get()-m.processedRecL.Get()) / interval)
    errors.Set(float64(m.errorCount.Get()))
    processedBytes.Set(float64(m.totalBytes.Get()))
    processedBytesPerSec.Set(float64(m.totalBytes.Get()-m.totalBytesL.Get()) / interval)
    uptimeHours.Set(float64(upTime / (1000000000 * 3600)))

	m.totalRecsL.Set(m.totalRecs.Get())
	m.processedRecL.Set(m.processedRecs.Get())
	m.totalBytesL.Set(m.totalBytes.Get())
	if err != nil {
		u.Error(err)
	}
	return time.Now()
}

// Counter - Generic counter with mutex (threading) support
type Counter struct {
	num  int64
	lock sync.Mutex
}

// Add function provides thread safe addition of counter value based on input parameter.
func (c *Counter) Add(n int) {
	c.lock.Lock()
	defer c.lock.Unlock()
	c.num += int64(n)
}

// Get function provides thread safe read of counter value.
func (c *Counter) Get() (ret int64) {
	c.lock.Lock()
	defer c.lock.Unlock()
	ret = c.num
	return
}

// Set function provides thread safe set of counter value.
func (c *Counter) Set(n int64) {
	c.lock.Lock()
	defer c.lock.Unlock()
	c.num = n
	return
}

// QuantaRetryer used for storage
type QuantaRetryer struct {
	store.Retryer
}

// ShouldRetry implements custom logic for when errors should retry
func (r *QuantaRetryer) ShouldRetry(err error) bool {
	switch err.(type) {
	case *types.ProvisionedThroughputExceededException, *types.LimitExceededException:
		return true
	}
	return false
}<|MERGE_RESOLUTION|>--- conflicted
+++ resolved
@@ -28,10 +28,7 @@
 	"net/http"
 	"os"
 	"os/signal"
-<<<<<<< HEAD
 	"runtime"
-=======
->>>>>>> da27ed7d
 	"sync"
 	"time"
 )
@@ -77,7 +74,6 @@
 	CheckpointTable     string
 	AssumeRoleArn       string
 	AssumeRoleArnRegion string
-<<<<<<< HEAD
 	Deaggregate   bool
 	partitionMap  map[string]*Partition
 	partitionLock sync.Mutex
@@ -87,16 +83,6 @@
 	sessionPool   *core.SessionPool
 	sessionPoolSize int
 	metrics       *cloudwatch.CloudWatch
-=======
-	Deaggregate         bool
-	partitionMap        map[string]*Partition
-	partitionLock       sync.Mutex
-	timeLocation        *time.Location
-	processedRecs       *Counter
-	processedRecL       *Counter
-	sessionPool         *core.SessionPool
-	metrics             *cloudwatch.CloudWatch
->>>>>>> da27ed7d
 }
 
 // NewMain allocates a new pointer to Main struct with empty record counter
@@ -127,7 +113,7 @@
 	region := app.Arg("region", "AWS region").Default("us-east-1").String()
 	port := app.Flag("port", "Port number for service").Default("4000").Int32()
 	bufSize := app.Flag("buf-size", "Buffer size").Default("1000000").Int32()
-    poolSize := app.Flag("session-pool-size", "Session pool size").Int()
+  poolSize := app.Flag("session-pool-size", "Session pool size").Int()
 	withAssumeRoleArn := app.Flag("assume-role-arn", "Assume role ARN.").String()
 	withAssumeRoleArnRegion := app.Flag("assume-role-arn-region", "Assume role ARN region.").String()
 	environment := app.Flag("env", "Environment [DEV, QA, STG, VAL, PROD]").Default("DEV").String()
@@ -158,14 +144,14 @@
 	log.Printf("Kinesis region %v.", main.Region)
 	log.Printf("Index name %v.", main.Index)
 	log.Printf("Buffer size %d.", main.BufferSize)
-    // If the pool size is not configured then set it to the number of available CPUs
-    main.sessionPoolSize = *poolSize
-    if main.sessionPoolSize == 0 {
-        main.sessionPoolSize = runtime.NumCPU()
-        log.Printf("Session Pool Size not set, defaulting to number of available CPUs = %d", main.sessionPoolSize)
-    } else {
-        log.Printf("Session Pool Size = %d", main.sessionPoolSize)
-    }
+   // If the pool size is not configured then set it to the number of available CPUs
+   main.sessionPoolSize = *poolSize
+  if main.sessionPoolSize == 0 {
+       main.sessionPoolSize = runtime.NumCPU()
+       log.Printf("Session Pool Size not set, defaulting to number of available CPUs = %d", main.sessionPoolSize)
+   } else {
+       log.Printf("Session Pool Size = %d", main.sessionPoolSize)
+   }
 	log.Printf("Service port %d.", main.Port)
 	log.Printf("Consul agent at [%s]\n", main.ConsulAddr)
 	if *trimHorizon {
