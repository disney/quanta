package main

import (
	"context"
	"fmt"

	"github.com/araddon/dateparse"
<<<<<<< HEAD
	// "github.com/aws/aws-sdk-go-v2/aws/awserr"
	// "github.com/aws/aws-sdk-go/aws/awserr"

	// "github.com/aws/aws-sdk-go-v2/aws/session"
	// "github.com/aws/aws-sdk-go/service/s3"
=======
>>>>>>> 04a835f1
	awsv2 "github.com/aws/aws-sdk-go-v2/aws"
	"github.com/aws/aws-sdk-go-v2/config"
	"github.com/aws/aws-sdk-go-v2/credentials/stscreds"
	"github.com/aws/aws-sdk-go-v2/service/s3"
	"github.com/aws/aws-sdk-go-v2/service/s3/types"
	"github.com/aws/aws-sdk-go-v2/service/sts"
	"github.com/disney/quanta/core"
	"github.com/disney/quanta/shared"
	"github.com/hashicorp/consul/api"
<<<<<<< HEAD

	// pqs3 "github.com/xitongsys/parquet-go-source/s3"
=======
>>>>>>> 04a835f1
	"errors"
	"log"
	"os"
	"os/signal"
	"path"
	"runtime"
	"sort"
	"strings"
	"sync"
	"time"
<<<<<<< HEAD

=======
>>>>>>> 04a835f1
	pgs3 "github.com/xitongsys/parquet-go-source/s3v2"
	"github.com/xitongsys/parquet-go/reader"
	"golang.org/x/sync/errgroup"
	"gopkg.in/alecthomas/kingpin.v2"
)

// Variables to identify the build
var (
	Version  string
	Build    string
	EPOCH, _ = time.ParseInLocation(time.RFC3339, "2000-01-01T00:00:00+00:00", time.UTC)
)

// Exit Codes
const (
	Success = 0
)

// Main strct defines command line arguments variables and various global meta-data associated with record loads.
type Main struct {
	Index        string
	BufferSize   uint
	BucketPath   string
	Bucket       string
	Prefix       string
	Pattern      string
	AWSRegion    string
	S3svc         *s3.Client
	S3files      []types.Object
	AssumeRoleArn string
	Acl          string
	SseKmsKeyID  string	
	totalBytes   int64
	bytesLock    sync.RWMutex
	totalRecs    *Counter
	Port         int
	IsNested     bool
	ConsulAddr   string
	ConsulClient *api.Client
	DateFilter   *time.Time
	lock         *api.Lock
	apiHost      *shared.Conn
	ignoreSourcePath bool
}

// NewMain allocates a new pointer to Main struct with empty record counter
func NewMain() *Main {
	m := &Main{
		totalRecs: &Counter{},
	}
	return m
}

func main() {

	app := kingpin.New(os.Args[0], "Quanta S3 data loader").DefaultEnvars()
	app.Version("Version: " + Version + "\nBuild: " + Build)

	bucketName := app.Arg("bucket-path", "AWS S3 Bucket Name/Path (patterns ok) to read from via the data loader.").Required().String()
	index := app.Arg("index", "Table name (root name if nested schema)").Required().String()
	port := app.Arg("port", "Port number for service").Default("4000").Int32()
	assumeRoleArn := app.Flag("role-arn", "AWS role to assume for bucket access").String()
	acl := app.Flag("acl", "AWS bucket acl - usually bucket-owner-full-control").Default("bucket-owner-full-control").String()
	SseKmsKeyID := app.Flag("kms-key-id", "AWS key to use for this bucket").String()
	region := app.Flag("aws-region", "AWS region of bitmap server host(s)").Default("us-east-1").String()
	bufSize := app.Flag("buf-size", "Import buffer size").Default("1000000").Int32()
	dryRun := app.Flag("dry-run", "Perform a dry run and exit (just print selected file names).").Bool()
	environment := app.Flag("env", "Environment [DEV, QA, STG, VAL, PROD]").Default("DEV").String()
	isNested := app.Flag("nested", "Input data is a nested schema. The <index> parameter is root.").Bool()
	dateFilter := app.Flag("date-filter", "If provided, all rows must be within this time partition.").String()
	consul := app.Flag("consul-endpoint", "Consul agent address/port").Default("127.0.0.1:8500").String()
	ignoreSourcePath := app.Flag("ignore-source-path","Ignore the source path into the parquet file.").Bool()

	shared.InitLogging("WARN", *environment, "Loader", Version, "Quanta")

	kingpin.MustParse(app.Parse(os.Args[1:]))

	main := NewMain()
	main.Index = *index
	main.BufferSize = uint(*bufSize)
	main.AWSRegion = *region
	main.Port = int(*port)
	main.IsNested = *isNested
	main.ConsulAddr = *consul
	main.AssumeRoleArn = *assumeRoleArn
	main.Acl = *acl
	main.SseKmsKeyID = *SseKmsKeyID
	main.ignoreSourcePath = *ignoreSourcePath

	log.Printf("Index name %v.\n", main.Index)
	log.Printf("Buffer size %d.\n", main.BufferSize)
	log.Printf("AWS region %s\n", main.AWSRegion)
	log.Printf("Service port %d.\n", main.Port)
	log.Printf("Consul agent at [%s]\n", main.ConsulAddr)
	log.Printf("Assume Role Arn %s\n", main.AssumeRoleArn)
	log.Printf("Acl %s\n", main.Acl)
	log.Printf("Kms Key Id %s\n", main.SseKmsKeyID)
	if main.IsNested {
		log.Printf("Nested Mode.  Input data is a nested schema, Index <%s> should be the root.", main.Index)
	}

	if *dateFilter != "" {
		loc, _ := time.LoadLocation("Local")
		ts, err := dateparse.ParseIn(*dateFilter, loc)
		if err != nil {
			log.Fatalf("Date parse error for time partition filter %s.", *dateFilter)
		}
		sf := ts.Format(shared.YMDTimeFmt)
		tq, _ := time.Parse(shared.YMDTimeFmt, sf)
		main.DateFilter = &tq
		log.Printf("Filtering data for time partition %s.", sf)
	}

	if err := main.Init(); err != nil {
		log.Fatal(err)
	}

	main.BucketPath = *bucketName
	main.LoadBucketContents()

	log.Printf("S3 bucket %s contains %d files for processing.", main.BucketPath, len(main.S3files))

	threads := runtime.NumCPU()
	var eg errgroup.Group
	fileChan := make(chan *types.Object, threads)
	closeLater := make([]*core.Session, 0)
	var ticker *time.Ticker
	// Spin up worker threads
	if !*dryRun {
		for i := 0; i < threads; i++ {
			eg.Go(func() error {
				conn, err := core.OpenSession("", main.Index, main.IsNested, main.apiHost)
				if err != nil {
					return err
				}
				if main.DateFilter != nil {
					conn.SetDateFilter(main.DateFilter)
				}
				for file := range fileChan {
					main.processRowsForFile(*file, conn)
				}
				closeLater = append(closeLater, conn)
				return nil
			})
		}
		ticker = main.printStats()
	} else {
		log.Println("Performing dry run.")
	}

	c := make(chan os.Signal, 1)
	signal.Notify(c, os.Interrupt)
	go func() {
		for range c {
			log.Printf("Interrupted,  Bytes processed: %s", core.Bytes(main.BytesProcessed()))
			os.Exit(0)
		}
	}()

	selected := 0
	for i := 0; i < len(main.S3files); i++ {
		fileName := *main.S3files[i].Key
		if main.Prefix != "" {
			fileName = fileName[len(main.Prefix)+1:]
		}
		if fileName == "_SUCCESS" {
			continue
		}
		if ok, err := path.Match(main.Pattern, fileName); ((!ok && main.Pattern != "") || main.S3files[i].Size == 0) && err == nil {
			continue
		} else if err != nil {
			log.Fatalf("Pattern error %v", err)
		}
		selected++
		log.Printf("Selected bucket import file %s.\n", fileName)
		if !*dryRun {
			fileChan <- &main.S3files[i]
		}
	}

	if !*dryRun {
		close(fileChan)
		if err := eg.Wait(); err != nil {
			log.Fatalf("Open error %v", err)
		}
		for _, cc := range closeLater {
			cc.CloseSession()
		}
		ticker.Stop()
		log.Printf("Completed, Last Record: %d, Bytes: %s", main.totalRecs.Get(), core.Bytes(main.BytesProcessed()))
		log.Printf("%d files processed.", selected)
	} else {
		log.Printf("%d files selected.", selected)
	}

}

func exitErrorf(msg string, args ...interface{}) {
	fmt.Fprintf(os.Stderr, msg+"\n", args...)
	os.Exit(1)
}

//
// LoadBucketContents - List S3 objects from AWS bucket based on command line argument of the bucket name
// S3 does not actually support nested buckets, instead they use a file prefix.
//
func (m *Main) LoadBucketContents() {

	m.Bucket = path.Dir(m.BucketPath)
	if m.Bucket == "." {
		m.Bucket = m.BucketPath
	}
	m.Pattern = path.Base(m.BucketPath)
	if m.Pattern == m.BucketPath {
		m.Pattern = ""
	}
	idx := strings.Index(m.Bucket, "/")
	if idx >= 0 {
		bucket := m.Bucket[:idx]
		m.Prefix = m.Bucket[idx+1:]
		m.Bucket = bucket
	}
	params := &s3.ListObjectsV2Input{Bucket: awsv2.String(m.Bucket)}
	if m.Prefix != "" {
		params.Prefix = awsv2.String(m.Prefix)
	}

<<<<<<< HEAD
	// ret := make([]*s3.Object, 0)
	// err := m.S3svc.ListObjectsV2Pages(params,
	// 	func(page *s3.ListObjectsV2Output, lastPage bool) bool {
	// 		for _, v := range page.Contents {
	// 			ret = append(ret, v)
	// 		}
	// 		return true
	// 	},
	// )

	// ret := make([]*s3.Object, 0)
	// err := m.S3svc.ListObjectsV2Pages(params,
	// 	func(page *s3.ListObjectsV2Output, lastPage bool) bool {
	// 		for _, v := range page.Contents {
	// 			ret = append(ret, v)
	// 		}
	// 		return true
	// 	},
	// )

	paginator := s3.NewListObjectsV2Paginator(m.S3svc, params, func(o *s3.ListObjectsV2PaginatorOptions) {
		o.Limit = 10
	})
	fmt.Println("Paginator Succeeded")
=======
	paginator := s3.NewListObjectsV2Paginator(m.S3svc, params, func(o *s3.ListObjectsV2PaginatorOptions) {
		o.Limit = 10
	})
>>>>>>> 04a835f1
	
	var err error
	var output *s3.ListObjectsV2Output
	ret := make([]types.Object, 0)
	pageNum := 0
	for paginator.HasMorePages() && pageNum < 3 {
<<<<<<< HEAD
		fmt.Println("Inside Paginator")
		output, err = paginator.NextPage(context.TODO())
		fmt.Println("Next Page")
=======
		output, err = paginator.NextPage(context.TODO())
>>>>>>> 04a835f1
		if err != nil {
			log.Printf("error: %v", err)
			return
		}
		for _, value := range output.Contents {
<<<<<<< HEAD
			fmt.Println("S3 keys: ", *value.Key)
=======
>>>>>>> 04a835f1
			ret = append(ret, value)
		}
		pageNum++
	}

	if err != nil {
			var bne *types.NoSuchBucket
			if errors.As(err, &bne) {
				log.Fatal(fmt.Errorf("%v %v", *bne, err.Error()))
			} else {
				log.Fatal(err.Error())
			}
		}
	
	sort.Slice(ret, func(i, j int) bool {
		return ret[i].Size > ret[j].Size
	})
	m.S3files = ret
}

func (m *Main) processRowsForFile(s3object types.Object, dbConn *core.Session) {

	pf, err1 := pgs3.NewS3FileReaderWithClient(context.Background(), m.S3svc, m.Bucket,
		*awsv2.String(*s3object.Key))
	if err1 != nil {
		log.Fatal(err1)
	}

	pr, err1 := reader.NewParquetColumnReader(pf, 4)
	if err1 != nil {
		log.Println("Can't create column reader", err1)
		return
	}
	defer pr.ReadStop()
	defer pf.Close()

	num := int(pr.GetNumRows())
	for i := 1; i <= num; i++ {
		var err error
		m.totalRecs.Add(1)
		err = dbConn.PutRow(m.Index, pr, 0, m.ignoreSourcePath)
		if err != nil {
			// TODO: Improve this by logging into work queue for re-processing
			log.Println(err)
		}
		m.AddBytes(dbConn.BytesRead)
	}
	dbConn.Flush()
}

// Init function initilizations loader.
// Establishes session with bitmap server and AWS S3 client
func (m *Main) Init() error {

	consul, err := api.NewClient(&api.Config{Address: m.ConsulAddr})
	if err != nil {
		return err
	}

	m.apiHost = shared.NewDefaultConnection()
	m.apiHost.ServicePort = m.Port
	m.apiHost.Quorum = 3
	if err = m.apiHost.Connect(consul); err != nil {
		log.Fatal(err)
	}

	// Initialize S3 client
<<<<<<< HEAD
	// sess, err := session.NewSession(&aws.Config{
	// 	Region: aws.String(m.AWSRegion)},
	// )
=======
>>>>>>> 04a835f1
	cfg, err := config.LoadDefaultConfig(context.TODO())

	if err != nil {
		return fmt.Errorf("Creating S3 session: %v", err)
	}

<<<<<<< HEAD
	// Create S3 service client
	// m.S3svc = s3.New(sess)
	// m.S3svc = s3.NewFromConfig(cfg)

	if m.AssumeRoleArn != "" {		
		client := sts.NewFromConfig(cfg)
		provider := stscreds.NewAssumeRoleProvider(client, m.AssumeRoleArn)			
		value,err := provider.Retrieve(context.TODO())
=======
	if m.AssumeRoleArn != "" {		
		client := sts.NewFromConfig(cfg)
		provider := stscreds.NewAssumeRoleProvider(client, m.AssumeRoleArn)
>>>>>>> 04a835f1

		if err != nil {
			return fmt.Errorf("Failed to retrieve credentials: %v",err)
		}

<<<<<<< HEAD
		fmt.Printf("Credential values: %v", value)
		fmt.Printf("Access Key: ", value.AccessKeyID)
		fmt.Printf("Secret Key: ", value.SecretAccessKey)
		fmt.Printf("Session Token: ", value.SessionToken)

=======
>>>>>>> 04a835f1
		cfg.Credentials = awsv2.NewCredentialsCache(provider)
		_,err = cfg.Credentials.Retrieve(context.TODO())
		if err != nil {
			return fmt.Errorf("Failed to retrieve credentials from cache: %v", err)
		}	

		m.S3svc = s3.NewFromConfig(cfg, func(o *s3.Options) {
			o.Region = m.AWSRegion
			o.Credentials = provider
			o.RetryMaxAttempts = 10
		})
	} else {
		m.S3svc = s3.NewFromConfig(cfg, 	func(o *s3.Options) {
			o.Region = m.AWSRegion
			o.RetryMaxAttempts = 10
		})
	}

	if m.S3svc == nil {
		return fmt.Errorf("Failed creating S3 session.")
	}

	return nil
}

// printStats outputs to Log current status of loader
// Includes data on processed: bytes, records, time duration in seconds, and rate of bytes per sec"
func (m *Main) printStats() *time.Ticker {
	t := time.NewTicker(time.Second * 10)
	start := time.Now()
	go func() {
		for range t.C {
			duration := time.Since(start)
			bytes := m.BytesProcessed()
			log.Printf("Bytes: %s, Records: %v, Duration: %v, Rate: %v/s", core.Bytes(bytes), m.totalRecs.Get(), duration, core.Bytes(float64(bytes)/duration.Seconds()))
		}
	}()
	return t
}

// AddBytes provides thread safe processing to set the total bytes processed.
// Adds the bytes parameter to total bytes processed.
func (m *Main) AddBytes(n int) {
	m.bytesLock.Lock()
	m.totalBytes += int64(n)
	m.bytesLock.Unlock()
}

// BytesProcessed provides thread safe read of total bytes processed.
func (m *Main) BytesProcessed() (num int64) {
	m.bytesLock.Lock()
	num = m.totalBytes
	m.bytesLock.Unlock()
	return
}

// Counter - Generic counter with mutex (threading) support
type Counter struct {
	num  int64
	lock sync.Mutex
}

// Add function provides thread safe addition of counter value based on input parameter.
func (c *Counter) Add(n int) {
	c.lock.Lock()
	c.num += int64(n)
	c.lock.Unlock()
}

// Get function provides thread safe read of counter value.
func (c *Counter) Get() (ret int64) {
	c.lock.Lock()
	ret = c.num
	c.lock.Unlock()
	return
}

<|MERGE_RESOLUTION|>--- conflicted
+++ resolved
@@ -4,29 +4,6 @@
 	"context"
 	"fmt"
 
-	"github.com/araddon/dateparse"
-<<<<<<< HEAD
-	// "github.com/aws/aws-sdk-go-v2/aws/awserr"
-	// "github.com/aws/aws-sdk-go/aws/awserr"
-
-	// "github.com/aws/aws-sdk-go-v2/aws/session"
-	// "github.com/aws/aws-sdk-go/service/s3"
-=======
->>>>>>> 04a835f1
-	awsv2 "github.com/aws/aws-sdk-go-v2/aws"
-	"github.com/aws/aws-sdk-go-v2/config"
-	"github.com/aws/aws-sdk-go-v2/credentials/stscreds"
-	"github.com/aws/aws-sdk-go-v2/service/s3"
-	"github.com/aws/aws-sdk-go-v2/service/s3/types"
-	"github.com/aws/aws-sdk-go-v2/service/sts"
-	"github.com/disney/quanta/core"
-	"github.com/disney/quanta/shared"
-	"github.com/hashicorp/consul/api"
-<<<<<<< HEAD
-
-	// pqs3 "github.com/xitongsys/parquet-go-source/s3"
-=======
->>>>>>> 04a835f1
 	"errors"
 	"log"
 	"os"
@@ -37,10 +14,17 @@
 	"strings"
 	"sync"
 	"time"
-<<<<<<< HEAD
-
-=======
->>>>>>> 04a835f1
+
+	"github.com/araddon/dateparse"
+	awsv2 "github.com/aws/aws-sdk-go-v2/aws"
+	"github.com/aws/aws-sdk-go-v2/config"
+	"github.com/aws/aws-sdk-go-v2/credentials/stscreds"
+	"github.com/aws/aws-sdk-go-v2/service/s3"
+	"github.com/aws/aws-sdk-go-v2/service/s3/types"
+	"github.com/aws/aws-sdk-go-v2/service/sts"
+	"github.com/disney/quanta/core"
+	"github.com/disney/quanta/shared"
+	"github.com/hashicorp/consul/api"
 	pgs3 "github.com/xitongsys/parquet-go-source/s3v2"
 	"github.com/xitongsys/parquet-go/reader"
 	"golang.org/x/sync/errgroup"
@@ -268,58 +252,21 @@
 		params.Prefix = awsv2.String(m.Prefix)
 	}
 
-<<<<<<< HEAD
-	// ret := make([]*s3.Object, 0)
-	// err := m.S3svc.ListObjectsV2Pages(params,
-	// 	func(page *s3.ListObjectsV2Output, lastPage bool) bool {
-	// 		for _, v := range page.Contents {
-	// 			ret = append(ret, v)
-	// 		}
-	// 		return true
-	// 	},
-	// )
-
-	// ret := make([]*s3.Object, 0)
-	// err := m.S3svc.ListObjectsV2Pages(params,
-	// 	func(page *s3.ListObjectsV2Output, lastPage bool) bool {
-	// 		for _, v := range page.Contents {
-	// 			ret = append(ret, v)
-	// 		}
-	// 		return true
-	// 	},
-	// )
-
 	paginator := s3.NewListObjectsV2Paginator(m.S3svc, params, func(o *s3.ListObjectsV2PaginatorOptions) {
 		o.Limit = 10
 	})
-	fmt.Println("Paginator Succeeded")
-=======
-	paginator := s3.NewListObjectsV2Paginator(m.S3svc, params, func(o *s3.ListObjectsV2PaginatorOptions) {
-		o.Limit = 10
-	})
->>>>>>> 04a835f1
 	
 	var err error
 	var output *s3.ListObjectsV2Output
 	ret := make([]types.Object, 0)
 	pageNum := 0
 	for paginator.HasMorePages() && pageNum < 3 {
-<<<<<<< HEAD
-		fmt.Println("Inside Paginator")
 		output, err = paginator.NextPage(context.TODO())
-		fmt.Println("Next Page")
-=======
-		output, err = paginator.NextPage(context.TODO())
->>>>>>> 04a835f1
 		if err != nil {
 			log.Printf("error: %v", err)
 			return
 		}
 		for _, value := range output.Contents {
-<<<<<<< HEAD
-			fmt.Println("S3 keys: ", *value.Key)
-=======
->>>>>>> 04a835f1
 			ret = append(ret, value)
 		}
 		pageNum++
@@ -387,45 +334,20 @@
 	}
 
 	// Initialize S3 client
-<<<<<<< HEAD
-	// sess, err := session.NewSession(&aws.Config{
-	// 	Region: aws.String(m.AWSRegion)},
-	// )
-=======
->>>>>>> 04a835f1
 	cfg, err := config.LoadDefaultConfig(context.TODO())
 
 	if err != nil {
 		return fmt.Errorf("Creating S3 session: %v", err)
 	}
 
-<<<<<<< HEAD
-	// Create S3 service client
-	// m.S3svc = s3.New(sess)
-	// m.S3svc = s3.NewFromConfig(cfg)
-
-	if m.AssumeRoleArn != "" {		
-		client := sts.NewFromConfig(cfg)
-		provider := stscreds.NewAssumeRoleProvider(client, m.AssumeRoleArn)			
-		value,err := provider.Retrieve(context.TODO())
-=======
 	if m.AssumeRoleArn != "" {		
 		client := sts.NewFromConfig(cfg)
 		provider := stscreds.NewAssumeRoleProvider(client, m.AssumeRoleArn)
->>>>>>> 04a835f1
 
 		if err != nil {
 			return fmt.Errorf("Failed to retrieve credentials: %v",err)
 		}
 
-<<<<<<< HEAD
-		fmt.Printf("Credential values: %v", value)
-		fmt.Printf("Access Key: ", value.AccessKeyID)
-		fmt.Printf("Secret Key: ", value.SecretAccessKey)
-		fmt.Printf("Session Token: ", value.SessionToken)
-
-=======
->>>>>>> 04a835f1
 		cfg.Credentials = awsv2.NewCredentialsCache(provider)
 		_,err = cfg.Credentials.Retrieve(context.TODO())
 		if err != nil {
