--- conflicted
+++ resolved
@@ -110,11 +110,7 @@
 	proxy.UserClaimsKey = *userKey
 	// Start the token exchange service TODO: repair or delete
 	log.Printf("Starting the token exchange service on port %d", *tokenservicePort)
-<<<<<<< HEAD
 	authProvider := proxy.NewAuthProvider() // this instance is global used by tokenservice
-=======
-	authProvider = proxy.NewAuthProvider() // this instance is global used by tokenservice
->>>>>>> f2c9904c
 	proxy.StartTokenService(*tokenservicePort, authProvider)
 
 	// If the pool size is not configured then set it to the number of available CPUs
