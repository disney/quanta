--- conflicted
+++ resolved
@@ -25,10 +25,7 @@
 	pb "github.com/disney/quanta/grpc"
 	"github.com/disney/quanta/shared"
 	"github.com/golang/protobuf/ptypes/empty"
-<<<<<<< HEAD
 	"github.com/hashicorp/consul/api"
-=======
->>>>>>> 4b507f7b
 	"golang.org/x/sync/errgroup"
 )
 
@@ -68,9 +65,7 @@
 	bitmapCount     int
 	bsiCount        int
 	workers         []*WorkerThread
-<<<<<<< HEAD
 	cleanupLock     sync.RWMutex
-=======
 	updBitmapTime   atomic.Uint64
 	updBSITime      atomic.Uint64
 	saveBitmapECnt  atomic.Uint64
@@ -79,7 +74,6 @@
 	saveBSIECnt     atomic.Uint64
 	saveBSITCnt     atomic.Uint64
 	saveBSITime     atomic.Uint64
->>>>>>> 4b507f7b
 }
 
 type WorkerThread struct {
@@ -422,11 +416,7 @@
 		default: // Don't block
 		}
 
-<<<<<<< HEAD
 		// this is where it waits for a frag or a write signal
-=======
-		// this is where is waits for a frag or a write signal
->>>>>>> 4b507f7b
 		select {
 		case nop := <-worker.aux:
 			nop.Done <- true
@@ -1155,7 +1145,7 @@
 			}
 			return nil
 		})
-<<<<<<< HEAD
+
 	}
 
 	// Wait for all goroutines to complete.
@@ -1165,17 +1155,7 @@
 	} else {
 		// fmt.Println("flush all works done successfully", m.Node.hashKey)
 	}
-=======
-	}
-
-	// Wait for all goroutines to complete.
-	if err := group.Wait(); err != nil {
-		fmt.Printf("flush errgroup tasks ended up with an error: %v %v\n", err, m.Node.hashKey)
-		return err
-	} else {
-		// fmt.Println("flush all works done successfully", m.Node.hashKey)
-	}
->>>>>>> 4b507f7b
+
 	// done
 	return nil
 }
