package server

import (
	"context"
	"encoding/binary"
	"fmt"
	"io"
	"os"
	"path/filepath"
	"strings"
	"sync"
	"time"

	"github.com/akrylysov/pogreb"
	u "github.com/araddon/gou"
	pb "github.com/disney/quanta/grpc"
	"github.com/disney/quanta/shared"
	"github.com/golang/protobuf/ptypes/empty"
	"github.com/golang/protobuf/ptypes/wrappers"
	"golang.org/x/sync/singleflight"
)

var (
	// Ensure KVStore implements NodeService
	_ NodeService = (*BitmapIndex)(nil)
)

const (
	maxOpenHours = 1.0
)

// KVStore - Server side state for KVStore service.
type KVStore struct {
	*Node
<<<<<<< HEAD
	storeCache     map[string]*cacheEntry
	storeCacheLock sync.RWMutex
	enumGuard      singleflight.Group
	exit           chan bool
=======
	storeCache      map[string]*cacheEntry
	storeCacheLock  sync.RWMutex
	enumGuard       singleflight.Group
	exit			chan bool
	cleanupLatency  int64						// current cleanup thread duration (Prometheus)
>>>>>>> ccfbfc52
}

type cacheEntry struct {
	db         *pogreb.DB
	accessTime time.Time
}

// NewKVStore - Construct server side state.
func NewKVStore(node *Node) *KVStore {

	e := &KVStore{Node: node}
	e.exit = make(chan bool, 1)
	e.storeCache = make(map[string]*cacheEntry)
	pb.RegisterKVStoreServer(node.server, e)
	return e
}

// Init - Initialize.
func (m *KVStore) Init() error {

	if m.Node.consul == nil {
		return nil
	}

	tables, err := shared.GetTables(m.Node.consul)
	if err != nil {
		return err
	}

	/*
		lastDay := time.Now().AddDate(0, 0, -1)
	*/

	dbList := make([]string, 0)
	for _, table := range tables {
		tPath := m.Node.dataDir + sep + "index" + sep + table
		os.MkdirAll(tPath, 0755)
		err := filepath.Walk(tPath,
			func(path string, info os.FileInfo, err error) error {
				if err != nil {
					return err
				}
				/*
								if info.ModTime().Before(lastDay) {
					                return nil
								}
				*/
				if strings.HasPrefix(path, ".SK") {
					return nil
				}
				if !strings.HasSuffix(path, "/00000.psg") {
					return nil
				}
				index := table + sep + strings.ReplaceAll(filepath.Dir(path), tPath+"/", "")
				dbList = append(dbList, index)
				return nil
			})
		if err != nil {
			return fmt.Errorf("cannot initialize kv store service: %v", err)
		}
	}

	for _, v := range dbList {
		u.Infof("Opening [%s]", v)
		if _, err := m.getStore(v); err != nil {
			return fmt.Errorf("cannot initialize kv store service: %v", err)
		}
	}

	go m.cleanupProcessLoop()
	return nil
}

// background thread to check and close cached DB entries that haven't been accessed in over 24 hours.
func (m *KVStore) cleanupProcessLoop() {

	for {
		select {
		case _, open := <-m.exit:
			if !open {
				return
			}
		default:
		}
		select {
		case <-time.After(time.Second * 10):
			clusterState, _, _ := m.GetClusterState()
			if m.State == Active && clusterState == shared.Green {
				m.cleanup()
			}
		}
	}
}

// Scan open cache entries and close out indices
func (m *KVStore) cleanup() {

	start := time.Now()

	for k, v := range m.storeCache {
		if time.Since(v.accessTime).Hours() >= maxOpenHours {
			u.Debugf("Closed %v due to inactivity.", k)
			m.closeStore(k)
		}
	}

	elapsed := time.Since(start)
	m.cleanupLatency = elapsed.Milliseconds()
}

// Shutdown service.
func (m *KVStore) Shutdown() {
	m.storeCacheLock.Lock()
	defer m.storeCacheLock.Unlock()
	for k, v := range m.storeCache {
		u.Infof("Sync and close [%s]", k)
		v.db.Sync()
		v.db.Close()
	}
	close(m.exit)
}

// JoinCluster - Join the cluster
func (m *KVStore) JoinCluster() {
}

func (m *KVStore) getStore(index string) (db *pogreb.DB, err error) {

	m.storeCacheLock.Lock()
	defer m.storeCacheLock.Unlock()

	//m.storeCacheLock.RLock()
	var ok bool
	var ce *cacheEntry
	if ce, ok = m.storeCache[index]; ok {
		//m.storeCacheLock.RUnlock()
		db = ce.db
		ce.accessTime = time.Now()
		return
	}
	/* TODO: This is a potential performance optimization, but it's not clear if it's necessary.
	m.storeCacheLock.RUnlock()

	m.storeCacheLock.Lock()
	defer m.storeCacheLock.Unlock()
	*/
	db, err = pogreb.Open(m.Node.dataDir+sep+"index"+sep+index, nil)
	if err == nil {
		m.storeCache[index] = &cacheEntry{db: db, accessTime: time.Now()}
	} else {
		err = fmt.Errorf("while opening [%s] - %v", index, err)
	}
	return
}

func (m *KVStore) closeStore(index string) {

	m.storeCacheLock.Lock()
	defer m.storeCacheLock.Unlock()
	var ok bool
	var ce *cacheEntry
	if ce, ok = m.storeCache[index]; ok {
		ce.db.Close()
		delete(m.storeCache, index)
	}
}

// Put - Insert a new key
func (m *KVStore) Put(ctx context.Context, kv *pb.IndexKVPair) (*empty.Empty, error) {

	if kv == nil {
		return &empty.Empty{}, fmt.Errorf("KV Pair must not be nil")
	}
	if kv.Key == nil || len(kv.Key) == 0 {
		return &empty.Empty{}, fmt.Errorf("Key must be specified")
	}
	if kv.IndexPath == "" {
		return &empty.Empty{}, fmt.Errorf("Index must be specified")
	}
	db, err := m.getStore(kv.IndexPath)
	if err != nil {
		return &empty.Empty{}, err
	}
	err = db.Put(kv.Key, kv.Value[0])
	if err != nil {
		return &empty.Empty{}, err
	}
	return &empty.Empty{}, nil
}

// Lookup a key
func (m *KVStore) Lookup(ctx context.Context, kv *pb.IndexKVPair) (*pb.IndexKVPair, error) {
	if kv == nil {
		return &pb.IndexKVPair{}, fmt.Errorf("KV Pair must not be nil")
	}
	if kv.Key == nil || len(kv.Key) == 0 {
		return &pb.IndexKVPair{}, fmt.Errorf("Key must be specified")
	}
	if kv.IndexPath == "" {
		return &pb.IndexKVPair{}, fmt.Errorf("Index must be specified")
	}
	db, err := m.getStore(kv.IndexPath)
	if err != nil {
		b := make([]byte, 8)
		binary.LittleEndian.PutUint64(b, 0)
		kv.Value = [][]byte{b}
		return kv, fmt.Errorf("Error opening %s - %v", kv.IndexPath, err)
	}
	if db == nil {
		b := make([]byte, 8)
		binary.LittleEndian.PutUint64(b, 0)
		kv.Value = [][]byte{b}
		return kv, fmt.Errorf("DB is nil %s", kv.IndexPath)
	}
	val, err := db.Get(kv.Key)
	if err != nil {
		b := make([]byte, 8)
		binary.LittleEndian.PutUint64(b, 0)
		kv.Value = [][]byte{b}
		return kv, err
	}
	kv.Value = [][]byte{val}
	return kv, nil
}

// BatchPut - Insert a batch of entries.
func (m *KVStore) BatchPut(stream pb.KVStore_BatchPutServer) error {

	updatedMap := make(map[string]*pogreb.DB, 0) // local cache of DBs updated

	defer func() {
		for _, v := range updatedMap {
			v.Sync()
		}
	}()

	var putCount int32
	for {
		kv, err := stream.Recv()
		if err == io.EOF {
			return stream.SendAndClose(&empty.Empty{})
		}
		if kv == nil {
			return fmt.Errorf("KV Pair must not be nil")
		}
		if kv.IndexPath == "" {
			return fmt.Errorf("Index must be specified")
		}
		db, err2 := m.getStore(kv.IndexPath)
		if err2 != nil {
			return err2
		}
		if _, found := updatedMap[kv.IndexPath]; !found {
			updatedMap[kv.IndexPath] = db
		}
		if kv.Key == nil || len(kv.Key) == 0 {
			return fmt.Errorf("Key must be specified")
		}
		if kv.Value == nil || len(kv.Value) == 0 {
			return fmt.Errorf("Value must be specified")
		}
		if db == nil {
			return fmt.Errorf("DB is nil for [%s]", kv.IndexPath)
		}
		if err := db.Put(kv.Key, kv.Value[0]); err != nil {
			return err
		}
		putCount++
	}
}

// BatchLookup - Lookup a batch of keys and return values.
func (m *KVStore) BatchLookup(stream pb.KVStore_BatchLookupServer) error {

	for {
		kv, err := stream.Recv()
		if err == io.EOF {
			return nil
		}
		if err != nil {
			return err
		}
		if kv == nil {
			return fmt.Errorf("KV Pair must not be nil")
		}
		if kv.IndexPath == "" {
			return fmt.Errorf("Index must be specified")
		}
		db, err := m.getStore(kv.IndexPath)
		if err != nil {
			b := make([]byte, 8)
			binary.LittleEndian.PutUint64(b, 0)
			kv.Value[0] = b
			return err
		}
		val, err := db.Get(kv.Key)
		if err != nil {
			b := make([]byte, 8)
			binary.LittleEndian.PutUint64(b, 0)
			kv.Value[0] = b
			return err
		}
		kv.Value[0] = val
		if err := stream.Send(kv); err != nil {
			return err
		}
	}
}

// Items - Iterate over all items.
func (m *KVStore) Items(index *wrappers.StringValue, stream pb.KVStore_ItemsServer) error {

	if index.Value == "" {
		return fmt.Errorf("Index must be specified")
	}
	db, err := m.getStore(index.Value)
	if err != nil {
		return err
	}

	it := db.Items()
	for {
		key, val, err := it.Next()
		if err != nil {
			if err != pogreb.ErrIterationDone {
				return err
			}
			break
		}
		if err := stream.Send(&pb.IndexKVPair{IndexPath: index.Value, Key: key,
			Value: [][]byte{val}}); err != nil {
			return err
		}
	}
	return nil
}

// PutStringEnum - Insert a new enumeration value and return the new enumeration key (integer sequence).
func (m *KVStore) PutStringEnum(ctx context.Context, se *pb.StringEnum) (*wrappers.UInt64Value, error) {

	if se == nil {
		return &wrappers.UInt64Value{}, fmt.Errorf("StringEnum  must not be nil")
	}
	if se.Value == "" || len(se.Value) == 0 {
		return &wrappers.UInt64Value{}, fmt.Errorf("Value must be specified")
	}
	if se.IndexPath == "" {
		return &wrappers.UInt64Value{}, fmt.Errorf("Index must be specified")
	}
	db, err := m.getStore(se.IndexPath)
	if err != nil {
		return &wrappers.UInt64Value{}, err
	}

	// Guard against multiple requests updating the same enumeration group.
	v, err, _ := m.enumGuard.Do(se.IndexPath, func() (interface{}, error) {

		var greatestRowID uint64
		eMap := make(map[string]uint64)

		it := db.Items()
		for {
			key, v, err := it.Next()
			if err != nil {
				if err != pogreb.ErrIterationDone {
					return 0, err
				}
				break
			}
			r := binary.LittleEndian.Uint64(v)
			if r > greatestRowID {
				greatestRowID = r
			}
			eMap[string(key)] = r
		}

		if rowID, found := eMap[se.Value]; found {
			return rowID, nil
		}
		greatestRowID++

		defer db.Sync()
		return greatestRowID, db.Put(shared.ToBytes(se.Value), shared.ToBytes(greatestRowID))
	})

	if err != nil {
		return &wrappers.UInt64Value{}, err
	}
	return &wrappers.UInt64Value{Value: v.(uint64)}, nil
}

// DeleteIndicesWithPrefix - Close and delete all indices with a specific prefix
func (m *KVStore) DeleteIndicesWithPrefix(ctx context.Context,
	req *pb.DeleteIndicesWithPrefixRequest) (*empty.Empty, error) {

	if req.Prefix == "" {
		return &empty.Empty{}, fmt.Errorf("Index prefix must be specified")
	}
	m.storeCacheLock.Lock()
	defer m.storeCacheLock.Unlock()
	for k, v := range m.storeCache {
		if strings.HasPrefix(k, req.Prefix) {
			v.db.Sync()
			v.db.Close()
			delete(m.storeCache, k)
			if req.RetainEnums && strings.HasSuffix(k, "StringEnum") {
				u.Infof("Sync and close [%s]", k)
				continue
			}
			if err := os.RemoveAll(m.Node.dataDir + sep + "index" + sep + k); err != nil {
				return &empty.Empty{}, fmt.Errorf("DeleteIndicesWithPrefix error [%v]", err)
			}
			u.Infof("Sync, close, and delete [%s]", k)
		}
	}
	if !req.RetainEnums {
		if err := os.RemoveAll(m.Node.dataDir + sep + "index" + sep + req.Prefix); err != nil {
			return &empty.Empty{}, fmt.Errorf("DeleteIndicesWithPrefix error [%v]", err)
		}
	}
	return &empty.Empty{}, nil
}

// IndexInfo - Get information about an index.
func (m *KVStore) IndexInfo(ctx context.Context, req *pb.IndexInfoRequest) (*pb.IndexInfoResponse, error) {

	res := &pb.IndexInfoResponse{}
	if req == nil {
		return res, fmt.Errorf("request must not be nil")
	}
	if req.IndexPath == "" {
		return res, fmt.Errorf("IndexPath must be specified")
	}

	filePath := m.Node.dataDir + sep + "index" + sep + req.IndexPath
	if _, err := os.Stat(filePath); os.IsNotExist(err) {
		return res, nil
	}

	var err error
	var ce *cacheEntry
	var db *pogreb.DB
	m.storeCacheLock.RLock()
	ce, res.WasOpen = m.storeCache[req.IndexPath]
	m.storeCacheLock.RUnlock()
	if ce == nil {
		db, err = pogreb.Open(filePath, nil)
		if err != nil {
			return res, fmt.Errorf("IndexInfo:Open err - %v", err)
		}
		defer db.Close()
	} else {
		db = ce.db
	}
	res.FileSize, err = db.FileSize()
	if err != nil {
		return res, fmt.Errorf("IndexInfo:FileSize err - %v", err)
	}
	res.Count = db.Count()
	metrics := db.Metrics()
	res.Puts = metrics.Puts.Value()
	res.Gets = metrics.Gets.Value()
	res.Dels = metrics.Dels.Value()
	res.HashCollisions = metrics.HashCollisions.Value()
	return res, nil
}<|MERGE_RESOLUTION|>--- conflicted
+++ resolved
@@ -32,18 +32,12 @@
 // KVStore - Server side state for KVStore service.
 type KVStore struct {
 	*Node
-<<<<<<< HEAD
-	storeCache     map[string]*cacheEntry
-	storeCacheLock sync.RWMutex
-	enumGuard      singleflight.Group
-	exit           chan bool
-=======
+
 	storeCache      map[string]*cacheEntry
 	storeCacheLock  sync.RWMutex
 	enumGuard       singleflight.Group
 	exit			chan bool
 	cleanupLatency  int64						// current cleanup thread duration (Prometheus)
->>>>>>> ccfbfc52
 }
 
 type cacheEntry struct {
