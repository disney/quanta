package shared

// Utility functions for shared package

import (
	"encoding/binary"
	"fmt"
	"net/http"

	"net"
	"os"
	"os/signal"
	filepath "path"
	"reflect"
	"strconv"
	"strings"
	"time"

	"github.com/araddon/dateparse"
	u "github.com/araddon/gou"
	"github.com/disney/quanta/qlbridge/exec"
	"github.com/hashicorp/consul/api"
	"github.com/prometheus/client_golang/prometheus/promhttp"
	"golang.org/x/sync/errgroup"
)

// StartPprofAndPromListener will start the pprof and prometheus listeners
// if pprof is set to "true".
func StartPprofAndPromListener(pprof string) {

	if pprof == "true" {
		go func() {
			http.ListenAndServe(":6060", http.DefaultServeMux)
		}()
	}
	http.Handle("/metrics", promhttp.Handler())
	go http.ListenAndServe(":2112", promhttp.Handler())
}

// ToString - Interface type to string
func ToString(v interface{}) string {

	switch v.(type) {
	case string:
		return v.(string)
	default:
		return fmt.Sprintf("%v", v)
	}
}

// ToBytes - Helper function to serialize data for GRPC.
func ToBytes(v interface{}) []byte {

	switch v.(type) {
	case string:
		return []byte(v.(string))
	case uint64:
		b := make([]byte, 8)
		binary.LittleEndian.PutUint64(b, v.(uint64))
		return b
	case int64:
		b := make([]byte, 8)
		binary.LittleEndian.PutUint64(b, uint64(v.(int64)))
		return b
	case int:
		b := make([]byte, 8)
		binary.LittleEndian.PutUint64(b, uint64(v.(int)))
		return b
	case float64:
		u.Errorf("Unsupported float64 for %f", v)
	}
<<<<<<< HEAD
	u.Errorf("Unsupported type %T for data %#v", val, val)
	return nil
=======
	u.Errorf("Unsupported type %T for data %#v", v, v)
	return []byte{}
>>>>>>> 973796a6
}

// UnmarshalValue - Unmarshal GRPC value from bytes.
func UnmarshalValue(kind reflect.Kind, buf []byte) interface{} {

	switch kind {
	case reflect.String:
		return string(buf)
	case reflect.Uint64:
		return binary.LittleEndian.Uint64(buf)
	case reflect.Int:
		return int(binary.LittleEndian.Uint64(buf))
	}
	msg := fmt.Sprintf("Should not be here for kind [%s]!", kind.String())
	panic(msg)
}

// MarshalConsul - Marshal the contents of a Table struct to Consul
func MarshalConsul(in *BasicTable, consul *api.Client) error {

	table := *in
	return putRecursive(reflect.TypeOf(table), reflect.ValueOf(table), consul, "schema/"+table.Name)
}

func putRecursive(typ reflect.Type, value reflect.Value, consul *api.Client, root string) error {

	for i := 0; i < typ.NumField(); i++ {
		field := typ.Field(i)
		var omit bool
		var tagName string
		if tag, ok := field.Tag.Lookup("yaml"); ok {
			if tag == "-" || tag == "" {
				continue
			}
			s := strings.Split(tag, ",")
			tagName = s[0]
			if len(s) > 1 && s[1] == "omitempty" {
				omit = true
			}
		}
		if field.Type.Kind() == reflect.Slice {
			for j := 0; j < value.Field(i).Len(); j++ {
				path := root + "/" + tagName
				putRecursive(field.Type.Elem(), value.Field(i).Index(j), consul, path)
			}
			continue
		}
		if omit && value.Field(i).IsZero() {
			continue
		}
		if !value.Field(i).CanInterface() {
			continue
		}
		if tagName == "tableName" {
			continue
		}
		fv := value.Field(i).Interface()
		var kvPair api.KVPair
		if tagName == "fieldName" || tagName == "value" {
			root = root + "/" + fv.(string)
		}
		if field.Type.Kind() == reflect.Map {
			if tagName == "configuration" {
				for _, k := range value.Field(i).MapKeys() {
					v := value.Field(i).MapIndex(k)
					kvPair.Key = root + "/" + tagName + "/" + k.String()
					kvPair.Value = ToBytes(v.String())
					if _, err := consul.KV().Put(&kvPair, nil); err != nil {
						return err
					}
				}
			}
			continue
		}
		if value.Field(i).Kind() == reflect.Bool {
			if fv.(bool) {
				fv = "true"
			} else {
				fv = "false"
			}
		}
		if value.Field(i).Kind() == reflect.Int {
			fv = fmt.Sprintf("%d", fv.(int))
		}
		if value.Field(i).Kind() == reflect.Int64 {
			fv = fmt.Sprintf("%d", fv.(int64))
		}
		if value.Field(i).Kind() == reflect.Uint64 {
			fv = fmt.Sprintf("%d", fv.(uint64))
		}
		kvPair.Key = root + "/" + tagName
		kvPair.Value = ToBytes(fv)
		if _, err := consul.KV().Put(&kvPair, nil); err != nil {
			return err
		}
	}
	return nil
}

// UnmarshalConsul - Populate the contents of the Table struct from Consul
func UnmarshalConsul(consul *api.Client, name string) (BasicTable, error) {

	table := BasicTable{Name: name}
	keys, _, _ := consul.KV().Keys("schema/"+name, "", nil)
	if len(keys) == 0 {
		return table, fmt.Errorf("table %s not found", name)
	}
	ps := reflect.ValueOf(&table)
	err := getRecursive(reflect.TypeOf(table), ps.Elem(), consul, "schema/"+name)
	return table, err
}

func getRecursive(typ reflect.Type, value reflect.Value, consul *api.Client, root string) error {

	for i := 0; i < typ.NumField(); i++ {
		field := typ.Field(i)
		var tagName string
		if tag, ok := field.Tag.Lookup("yaml"); ok {
			if tag == "-" || tag == "" {
				continue
			}
			s := strings.Split(tag, ",")
			tagName = s[0]
		}
		if field.Type.Kind() == reflect.Slice {
			path := root + "/" + tagName
			keys, _, err := consul.KV().Keys(path, "", nil)
			if err != nil {
				return err
			}
			if len(keys) == 0 {
				continue
			}
			slice := reflect.MakeSlice(field.Type, 0, 0)
			for j := 0; j < len(keys); j++ {
				if strings.HasSuffix(path, "values") && strings.HasSuffix(keys[j], "value") {
					slicePath := keys[j][:len(keys[j])-6] //length of "value" - 1
					newVal := reflect.New(field.Type.Elem())
					getRecursive(field.Type.Elem(), reflect.Indirect(newVal), consul, slicePath)
					slice = reflect.Append(slice, newVal.Elem())
				}
				if strings.HasSuffix(keys[j], "fieldName") {
					slicePath := keys[j][:len(keys[j])-10] //length of "fieldName" - 1
					newVal := reflect.New(field.Type.Elem())
					getRecursive(field.Type.Elem(), reflect.Indirect(newVal), consul, slicePath)
					slice = reflect.Append(slice, newVal.Elem())
				}
			}
			value.Field(i).Set(slice)
			continue
		}
		if field.Type.Kind() == reflect.Map {
			if tagName == "configuration" {
				path := root + "/" + tagName
				pairs, _, err := consul.KV().List(path, nil)
				if err != nil {
					return err
				}
				if len(pairs) == 0 {
					continue
				}
				configMap := reflect.MakeMap(field.Type)
				for _, v := range pairs {
					configMap.SetMapIndex(reflect.ValueOf(filepath.Base(v.Key)), reflect.ValueOf(string(v.Value)))
				}
				value.Field(i).Set(configMap)
			}
			continue
		}
		if tagName == "tableName" {
			continue
		}
		kvPair, _, err := consul.KV().Get(root+"/"+tagName, nil)
		if err != nil {
			return err
		}
		if kvPair == nil {
			continue
		}
		switch value.Field(i).Kind() {
		case reflect.Interface:
			value.Field(i).Set(reflect.ValueOf(string(kvPair.Value)))
		case reflect.String:
			value.Field(i).SetString(string(kvPair.Value))
		case reflect.Int, reflect.Int64:
			if x, err := strconv.ParseInt(string(kvPair.Value), 10, 64); err == nil {
				value.Field(i).SetInt(x)
			}
		case reflect.Uint, reflect.Uint64:
			if x, err := strconv.ParseInt(string(kvPair.Value), 10, 64); err == nil {
				value.Field(i).SetUint(uint64(x))
			} else {
				valx := UnmarshalValue(value.Field(i).Kind(), kvPair.Value)
				value.Field(i).SetUint(valx.(uint64))
			}
		case reflect.Bool:
			value.Field(i).SetBool(false)
			if string(kvPair.Value) == "true" {
				value.Field(i).SetBool(true)
			}
		}
	}
	return nil
}

// TableExists - Check for the existence of the table in Consul
func TableExists(consul *api.Client, name string) (bool, error) {

	if name == "" {
		return false, fmt.Errorf("table name must not be empty")
	}

	path := fmt.Sprintf("schema/%s/modificationTime", name)
	kvPair, _, err := consul.KV().Get(path, nil)
	if err != nil {
		return false, fmt.Errorf("TableExists: %v", err)
	}
	if kvPair == nil {
		return false, nil
	}
	return true, nil
}

// DeleteTable - Delete the table data from Consul.
func DeleteTable(consul *api.Client, name string) error {

	if name == "" {
		return fmt.Errorf("table name must not be empty")
	}
	path := fmt.Sprintf("schema/%s/", name)
	_, err := consul.KV().DeleteTree(path, nil)
	if err != nil {
		return fmt.Errorf("DeleteTable: %v", err)
	}
	return nil
}

// CheckParentRelation - Returns true if there are no foreign keys or the referenced tables exist.
func CheckParentRelation(consul *api.Client, table *BasicTable) (bool, error) {

	if table == nil {
		return false, fmt.Errorf("table must not be nil")
	}

	ok := true
	var err error
	for _, v := range table.Attributes {
		if v.ForeignKey != "" {
			s := strings.Split(v.ForeignKey, ".")
			tab := s[0]
			ok, err = TableExists(consul, tab)
			if err != nil {
				err = fmt.Errorf("CheckParentRelation error: %v", err)
				ok = false
			}
			if !ok {
				break
			}
		}
	}
	return ok, err
}

// GetTables - Return a list of deployed tables.
func GetTables(consul *api.Client) ([]string, error) {

	results := make([]string, 0)
	keys := make(map[string]struct{}, 0)
	pairs, _, err := consul.KV().List("schema", nil)
	if err != nil {
		return results, err
	}
	for _, v := range pairs {
		s := strings.Split(v.Key, SEP)
		keys[s[1]] = struct{}{}
	}
	for v := range keys {
		results = append(results, v)
	}
	return results, nil
}

// UpdateModTimeForTable - Updates the tables modificiation timestamp
func UpdateModTimeForTable(consul *api.Client, tableName string) error {

	current := time.Now().UTC().Format(time.RFC3339)
	var kvPair api.KVPair
	kvPair.Key = "schema" + SEP + tableName + SEP + "modificationTime"
	kvPair.Value = ToBytes(current)
	if _, err := consul.KV().Put(&kvPair, nil); err != nil {
		return err
	}
	return nil
}

func getDeployedFKReferenceMap(consul *api.Client) (map[string][]string, error) {

	results := make(map[string][]string)
	pairs, _, err := consul.KV().List("schema", nil)
	if err != nil {
		return results, err
	}
	for _, v := range pairs {
		if filepath.Base(v.Key) == "foreignKey" {
			referencedTable := string(v.Value)
			s := strings.Split(v.Key, SEP)
			references := results[referencedTable]
			if references == nil {
				references = make([]string, 0)
			}
			references = append(references, s[1])
			results[referencedTable] = references
		}
	}
	return results, nil
}

// CheckChildRelation - Returns list of dependent references to this table.
func CheckChildRelation(consul *api.Client, tableName string) ([]string, error) {

	results, err := getDeployedFKReferenceMap(consul)
	if err != nil {
		return nil, err
	}
	if ret, ok := results[tableName]; ok {
		return ret, err
	}
	return []string{}, nil
}

// Lock - Distributed lock
func Lock(consul *api.Client, lockName, processName string) (*api.Lock, error) {

	// If Consul client is not set then we are not running in distributed mode.  Use local mutex.
	if consul == nil {
		return nil, fmt.Errorf("lock: Consul client not set")
	}

	// create lock key
	opts := &api.LockOptions{
		Key:   lockName + "/1",
		Value: []byte("lock set by " + processName),
		//SessionTTL: "10s",
		LockTryOnce: true,
		/*
			   		SessionOpts: &api.SessionEntry{
				 	Checks:   []string{"check1", "check2"},
				 	Behavior: "release",
			   		},
		*/
	}

	lock, err := consul.LockOpts(opts)

	c := make(chan os.Signal, 1)
	signal.Notify(c, os.Interrupt)
	go func() {
		for range c {
			u.Infof("Interrupted...")
			err = lock.Unlock()
			if err != nil {
				return
			}
		}
	}()

	// acquire lock
	u.Debugf("Acquiring lock ...")
	stopCh := make(chan struct{})
	lockCh, err := lock.Lock(stopCh)
	if err != nil {
		return lock, err
	}
	if lockCh == nil {
		return nil, fmt.Errorf("lock already held")
	}
	return lock, nil
}

// Unlock - Unlock distributed lock
func Unlock(consul *api.Client, lock *api.Lock) error {

	u.Debugf("Releasing lock ...")
	if consul == nil {
		return fmt.Errorf("unlock: Consul client not set")
	}
	var err error
	if lock == nil {
		return fmt.Errorf("lock value was nil (not set)")
	}
	err = lock.Unlock()
	if err != nil {
		return err
	}
	return nil
}

// Retry - Generalized retry function - Use in closure
func Retry(attempts int, sleep time.Duration, f func() error) (err error) {
	for i := 0; ; i++ {
		err = f()
		if err == nil {
			return
		}

		if i >= (attempts - 1) {
			break
		}

		time.Sleep(sleep)

		u.Errorf("retrying after error: %v", err)
	}
	return fmt.Errorf("after %d attempts, last error: %s", attempts, err)
}

// GetLocalHostIP - return the hosts IP address.
func GetLocalHostIP() (net.IP, error) {

	ifaces, err := net.Interfaces()
	if err != nil {
		return nil, err
	}
	for _, i := range ifaces {
		addrs, err := i.Addrs()
		if err != nil {
			return nil, err
		}
		for _, addr := range addrs {
			var ip net.IP
			switch v := addr.(type) {
			case *net.IPNet:
				ip = v.IP
			case *net.IPAddr:
				ip = v.IP
			}
			if ip.IsLoopback() {
				continue
			}
			// process IP address
			if ip != nil {
				return ip, nil
			}
		}
	}
	return nil, fmt.Errorf("local IP address could not be determined")
}

// ToTQTimestamp - Return a partition key timestamp as time.Time and string
func ToTQTimestamp(tqType, timestamp string) (time.Time, string, error) {

	ts := time.Unix(0, 0)
	var err error
	if tqType != "" {
		loc, _ := time.LoadLocation("Local")
		ts, err = dateparse.ParseIn(timestamp, loc)
		if err != nil {
			return ts, "", err
		}
	}
	tFormat := YMDTimeFmt
	if tqType == "YMDH" {
		tFormat = YMDHTimeFmt
	}
	sf := ts.Format(tFormat)
	tq, _ := time.Parse(tFormat, sf)
	return tq, ts.Format(YMDHTimeFmt), nil
}

// GetClusterSizeTarget - Get the target cluster size.
func GetClusterSizeTarget(consul *api.Client) (int, error) {

	if consul == nil {
		return -1, fmt.Errorf("consul client is not provided")
	}

	path := "config/clusterSizeTarget"
	kvPair, _, err := consul.KV().Get(path, nil)
	if err != nil {
		return -1, err
	}
	if kvPair == nil {
		return 0, nil
	}
	v := UnmarshalValue(reflect.Int, kvPair.Value)
	return v.(int), nil
}

// SetClusterSizeTarget - Set the target cluster size.
func SetClusterSizeTarget(consul *api.Client, size int) error {

	var kvPair api.KVPair
	kvPair.Key = "config/clusterSizeTarget"
	kvPair.Value = ToBytes(size)
	if _, err := consul.KV().Put(&kvPair, nil); err != nil {
		return err
	}
	return nil
}

// GetIntParam retrieves an int value from a parameter map
func GetIntParam(params map[string]interface{}, key string) (val int, err error) {

	if params != nil {
		sParam := params[key]
		if sParam != nil {
			switch v := sParam.(type) {
			case int64:
				val = int(sParam.(int64))
			case string:
				var valx int64
				valx, err = strconv.ParseInt(sParam.(string), 0, 32)
				if err != nil {
					err = fmt.Errorf("error parsing %s - %v", key, err)
					return
				}
				val = int(valx)
			default:
				err = fmt.Errorf("unknown type %T for timeout", v)
			}
		}
	}
	return
}

// GetBoolParam retrieves an boolean value from a parameter map
func GetBoolParam(params map[string]interface{}, key string) (val bool, err error) {

	if params != nil {
		sParam := params[key]
		if sParam != nil {
			switch v := sParam.(type) {
			case bool:
				val = sParam.(bool)
			case string:
				val, err = strconv.ParseBool(sParam.(string))
				if err != nil {
					err = fmt.Errorf("error parsing %s - %v", key, err)
					return
				}
			default:
				err = fmt.Errorf("unknown type %T for timeout", v)
			}
		}
	}
	return
}

// WaitTimeout waits for the waitgroup for the specified max timeout.
// Returns true if waiting timed out.
func WaitTimeout(wg *errgroup.Group, timeout time.Duration, sigChan exec.SigChan) (error, bool) {

	c := make(chan error, 1)
	go func() {
		defer close(c)
		c <- wg.Wait()
	}()
	select {
	case err := <-c:
		return err, false // completed normally
	case <-time.After(timeout):
		sigChan <- true
		close(sigChan)
		return nil, true // timed out
	}
}

// SetUTCdefault sets the default time zone to UTC.
// there are two possibilities depending upon if package 'time' has been initialized.
// If it's been initialized then setting TZ to UTC won't work because it's already been read.
// If it's not been initialized then time.Local will be overwritten by the init.
func SetUTCdefault() {
	os.Setenv("TZ", "UTC")
	loc, err := time.LoadLocation("UTC")
	if err != nil {
		u.Log(u.FATAL, err)
	}
	time.Local = loc // -> this is setting the global timezone

}<|MERGE_RESOLUTION|>--- conflicted
+++ resolved
@@ -69,13 +69,8 @@
 	case float64:
 		u.Errorf("Unsupported float64 for %f", v)
 	}
-<<<<<<< HEAD
-	u.Errorf("Unsupported type %T for data %#v", val, val)
-	return nil
-=======
 	u.Errorf("Unsupported type %T for data %#v", v, v)
 	return []byte{}
->>>>>>> 973796a6
 }
 
 // UnmarshalValue - Unmarshal GRPC value from bytes.
