package sink

// S3Sink - Support for SELECT * INTO "s3://..."

import (
	"context"
	"database/sql/driver"
	"encoding/csv"
	"fmt"
	"io"
	"path"
	"strings"

	u "github.com/araddon/gou"
	"github.com/araddon/qlbridge/exec"
	"github.com/araddon/qlbridge/plan"
	"github.com/araddon/qlbridge/value"
	"github.com/aws/aws-sdk-go-v2/config"
	"github.com/aws/aws-sdk-go-v2/credentials/stscreds"
	"github.com/aws/aws-sdk-go-v2/service/s3"
	"github.com/aws/aws-sdk-go-v2/service/s3/types"
	"github.com/aws/aws-sdk-go-v2/service/sts"
	"github.com/aws/aws-sdk-go/aws"
	"github.com/rlmcpherson/s3gof3r"
	pgs3 "github.com/xitongsys/parquet-go-source/s3v2"
	"github.com/xitongsys/parquet-go/parquet"
	"github.com/xitongsys/parquet-go/source"
	"github.com/xitongsys/parquet-go/writer"
)

type (
	// S3CSVSink - State for AWS S3 implemention of Sink interface for CSV output.
	S3CSVSink struct {
		outBucket      *s3gof3r.Bucket
		outBucketConf  *s3gof3r.Config
		writer         io.WriteCloser
		csvWriter      *csv.Writer
		headersWritten bool
		delimiter      rune
		assumeRoleArn  string
		acl            string
		sseKmsKeyId    string
		config         *aws.Config
	}
)

type (
	// S3ParquetSink - State for AWS S3 implemention of Sink interface for Parquet output.
	S3ParquetSink struct {
		csvWriter      *writer.CSVWriter
		outFile        source.ParquetFile
		md        	   []string
		assumeRoleArn  string
		acl            string
		sseKmsKeyId    string		
		config         *aws.Config
	}
)

var (
	// Ensure that we implement the Sink interface
	// to ensure this can be called form the Into task
	_ exec.Sink = (*S3CSVSink)(nil)
	_ exec.Sink = (*S3ParquetSink)(nil)
)

// NewS3Sink - Construct S3Sink
func NewS3Sink(ctx *plan.Context, path string, params map[string]interface{}) (exec.Sink, error) {

	var s exec.Sink
	s = &S3CSVSink{}
	if fmt, ok := params["format"]; ok && fmt == "parquet" {
		s = &S3ParquetSink{}
		u.Debug("Format == Parquet")
	}
	err := s.Open(ctx, path, params)
	if err != nil {
		u.Errorf("Error creating S3 sink '%v' for path '%v'\n", err, path)
	}
	return s, err
}

// Open CSV session to S3
func (s *S3CSVSink) Open(ctx *plan.Context, bucketpath string, params map[string]interface{}) error {

	if delimiter, ok := params["delimiter"]; !ok {
		s.delimiter = '\t'
	} else {
		ra := []rune(delimiter.(string))
		s.delimiter = ra[0]
	}

	if assumeRoleArn, ok := params["assumeRoleArn"]; ok {
		s.assumeRoleArn = assumeRoleArn.(string)
		u.Debug("assumeRoleArn : '%s'\n", s.assumeRoleArn)
	}
	
	if acl, ok := params["acl"]; ok {
		s.acl = acl.(string)
		u.Debug("ACL : '%s'\n", s.acl)
	}

	if sseKmsKeyId, ok := params["sseKmsKeyId"]; ok {
		s.sseKmsKeyId = sseKmsKeyId.(string)
		u.Debug("kms : '%s'\n", s.sseKmsKeyId)
	}

	bucket, file, err := parseBucketName(bucketpath)
	if err != nil {
		return err
	}

	// k, err := s3gof3r.EnvKeys() // get S3 keys from environment
	k, err := s3gof3r.InstanceKeys() // get S3 keys from environment
	if err != nil {
		return err
	}
	s3 := s3gof3r.New("", k)
	s.outBucket = s3.Bucket(bucket)
	s.outBucketConf = s3gof3r.DefaultConfig
	s.outBucketConf.Concurrency = 16
	w, err := s.outBucket.PutWriter(file, nil, s.outBucketConf)
	if err != nil {
		return err
	}
	s.writer = w
	s.csvWriter = csv.NewWriter(w)
	s.csvWriter.Comma = s.delimiter
	return nil
}

// Next batch of output data
func (s *S3CSVSink) Next(dest []driver.Value, colIndex map[string]int) error {
	if !s.headersWritten {
		cNames := make([]string, len(colIndex))
		for k, i := range colIndex {
			cNames[i] = k
		}
		headers := []byte(strings.Join(cNames, string(s.delimiter)) + "\n")
		if s.writer == nil {
			return fmt.Errorf("nil writer, open call must have failed")
		}
		if _, err := s.writer.Write(headers); err != nil {
			return err
		}
		s.headersWritten = true
	}
	vals := make([]string, len(dest))
	for i, v := range dest {
		if val, ok := v.(string); ok {
			vals[i] = strings.TrimSpace(val)
		} else if val, ok := v.(value.StringValue); ok {
			vals[i] = strings.TrimSpace(val.Val())
		} else if val, ok := v.(value.BoolValue); ok {
			vals[i] = strings.TrimSpace(val.ToString())
		} else {
			vals[i] = strings.TrimSpace(fmt.Sprintf("%v", v))
		}
	}
	if err := s.csvWriter.Write(vals); err != nil {
		return err
	}
	return nil
}

// Close S3 session.
func (s *S3CSVSink) Close() error {
	// Channel closed so close the output chunk
	if s.writer == nil {
		return nil
	}
	if s.csvWriter != nil {
		s.csvWriter.Flush()
	}
	if err := s.writer.Close(); err != nil {
		return err
	}
	return nil
}

// Open Parquet session to S3
func (s *S3ParquetSink) Open(ctx *plan.Context, bucketpath string, params map[string]interface{}) error {

	bucket, file, err := parseBucketName(bucketpath)
	if err != nil {
		return err
	}

	u.Warnf("Parquet Sink: Bucket for parquet write: %s", bucketpath)

	region := "us-east-1"
	if r, ok := params["region"]; ok {
		region = r.(string)
	}

	if assumeRoleArn, ok := params["assumeRoleArn"]; ok {
		s.assumeRoleArn = assumeRoleArn.(string)
		u.Warnf("Parquet Sink: Assuming Arn Role : ", s.assumeRoleArn)
	}

	if acl, ok := params["acl"]; ok {
		s.acl = acl.(string)
		u.Warnf("Parquet Sink: ACL : ", s.acl)
	}

	if sseKmsKeyId, ok := params["sseKmsKeyId"]; ok {
		s.sseKmsKeyId = sseKmsKeyId.(string)
		u.Warnf("Parquet Sink: sseKmsKeyId : ", s.sseKmsKeyId)
	}

	cfg, err := config.LoadDefaultConfig(context.Background())
	if err != nil {
		u.Errorf("Parquet Sink: Could not load the default config: %v",err)
	}

	var s3svc *s3.Client

	if s.assumeRoleArn != "" {
		u.Warnf("Parquet Sink: With assume role arn.") 
		
		client := sts.NewFromConfig(cfg)
		provider := stscreds.NewAssumeRoleProvider(client, s.assumeRoleArn, func(a *stscreds.AssumeRoleOptions){
			a.RoleSessionName = "quanta-exporter-session"})
		// appCreds, err := provider.Retrieve(context.TODO())

		s3svc = s3.NewFromConfig(cfg, 	func(o *s3.Options) {
			o.Region = region
			o.Credentials = provider
			o.RetryMaxAttempts = 10
		})
	} else {
		u.Warnf("Parquet Sink: Without assume role arn.")
		
		s3svc = s3.NewFromConfig(cfg, 	func(o *s3.Options) {
			o.Region = region
			o.RetryMaxAttempts = 10
		})
	}

<<<<<<< HEAD
	var s3svc *s3.Client
	if provider != nil {
		s3svc = s3.NewFromConfig(cfg, 	func(o *s3.Options) {
			o.Region = region
			o.Credentials = provider
			o.RetryMaxAttempts = 10
		})
	} else {
		s3svc = s3.NewFromConfig(cfg, 	func(o *s3.Options) {
			o.Region = region
			o.RetryMaxAttempts = 10
		})
	}

	u.Errorf("Parquet Sink: After NewFromConfig.")
=======
	u.Warnf("Parquet Sink: After NewFromConfig.")
>>>>>>> b8a39e74

	if s3svc == nil {
		u.Errorf("Parquet Sink: Failed to create S3 session.")
		return fmt.Errorf("Failed creating S3 session.")
	}

	// Create S3 service client
	u.Warnf("Parquet Sink: Opening Output S3 path s3:///%s/%s", bucket, file)
	s.outFile, err = pgs3.NewS3FileWriterWithClient(context.Background(), s3svc, bucket, file, nil, func(p *s3.PutObjectInput){
		p.SSEKMSKeyId = &s.sseKmsKeyId
		p.ACL = types.ObjectCannedACL(s.acl)
	})

	u.Warnf("Parquet Sink: After NewS3FileWriterWithClient.")

	if err != nil {
		u.Error(err)
		return err
	}

	// Construct parquet metadata
	s.md = make([]string, len(ctx.Projection.Proj.Columns))
	for i, v := range ctx.Projection.Proj.Columns {
		switch v.Type {
		case value.IntType:
			s.md[i] = fmt.Sprintf("name=%s, type=INT64", v.As)
		case value.NumberType:
			s.md[i] = fmt.Sprintf("name=%s, type=FLOAT", v.As)
		case value.BoolType:
			s.md[i] = fmt.Sprintf("name=%s, type=BOOLEAN", v.As)
		default:
			s.md[i] = fmt.Sprintf("name=%s, type=UTF8, encoding=PLAIN_DICTIONARY", v.As)
		}
	}

	u.Warnf("Parquet Sink: After constructing parquet metadata.")

	s.csvWriter, err = writer.NewCSVWriter(s.md, s.outFile, 4)
	if err != nil {
		u.Errorf("Parquet Sink: Can't create csv writer %s", err)
		return err
	}

	u.Warnf("Parquet Sink: After NewCSVWriter.")

	s.csvWriter.RowGroupSize = 128 * 1024 * 1024 //128M
	s.csvWriter.CompressionType = parquet.CompressionCodec_SNAPPY
	return nil
}

// Next batch of output data
func (s *S3ParquetSink) Next(dest []driver.Value, colIndex map[string]int) error {

<<<<<<< HEAD
	//u.Errorf("Parquet Sink: Inside Next.")
=======
	// u.Warnf("Parquet Sink: Inside Next.")
>>>>>>> b8a39e74

	vals := make([]string, len(dest))
	for i, v := range dest {
		if val, ok := v.(string); ok {
			vals[i] = strings.TrimSpace(val)
		} else if val, ok := v.(value.StringValue); ok {
			vals[i] = strings.TrimSpace(val.Val())
		} else if val, ok := v.(value.BoolValue); ok {
			vals[i] = strings.TrimSpace(val.ToString())
		} else {
			vals[i] = strings.TrimSpace(fmt.Sprintf("%v", v))
		}
	}

<<<<<<< HEAD
	//u.Errorf("Parquet Sink: After Row creation.")
=======
	// u.Warnf("Parquet Sink: After Row creation.")
>>>>>>> b8a39e74

	rec := make([]*string, len(vals))
	for j := 0; j < len(vals); j++ {
		rec[j] = &vals[j]
	}
	if err := s.csvWriter.WriteString(rec); err != nil {
		return err
	}

<<<<<<< HEAD
	//u.Errorf("Parquet Sink: After WriteString.")
=======
	// u.Warnf("Parquet Sink: After WriteString.")
>>>>>>> b8a39e74

	return nil
}

// Close S3 session.
func (s *S3ParquetSink) Close() error {

	u.Warnf("Parquet Sink: Inside Close.")

	if err := s.csvWriter.WriteStop(); err != nil {
		return fmt.Errorf("Parquet Sink: WriteStop error %v", err)
	}
	u.Warnf("Parquet Sink: Parquet write Finished")
	if err := s.outFile.Close(); err != nil {
		u.Errorf("Parquet Sink: Outfile close error: %v", err)
	}
	u.Warnf("Parquet Sink: After Outfile Close.")
	return nil
}

func parseBucketName(bucketPath string) (bucket, file string, err error) {

	noScheme := strings.Replace(bucketPath, "s3://", "", 1)
	bucket, file = path.Split(noScheme)
	if bucket == "" {
		err = fmt.Errorf("no bucket specified")
		return
	}
	if file == "" {
		err = fmt.Errorf("no file specified")
		return
	}
	bucket = strings.Replace(bucket, "/", "", 1)
	file = strings.Replace(file, "/", "", 1)
	if bucket == "" {
		err = fmt.Errorf("no bucket specified")
	}
	if file == "" {
		err = fmt.Errorf("no file specified")
	}
	return
}<|MERGE_RESOLUTION|>--- conflicted
+++ resolved
@@ -237,25 +237,7 @@
 		})
 	}
 
-<<<<<<< HEAD
-	var s3svc *s3.Client
-	if provider != nil {
-		s3svc = s3.NewFromConfig(cfg, 	func(o *s3.Options) {
-			o.Region = region
-			o.Credentials = provider
-			o.RetryMaxAttempts = 10
-		})
-	} else {
-		s3svc = s3.NewFromConfig(cfg, 	func(o *s3.Options) {
-			o.Region = region
-			o.RetryMaxAttempts = 10
-		})
-	}
-
-	u.Errorf("Parquet Sink: After NewFromConfig.")
-=======
 	u.Warnf("Parquet Sink: After NewFromConfig.")
->>>>>>> b8a39e74
 
 	if s3svc == nil {
 		u.Errorf("Parquet Sink: Failed to create S3 session.")
@@ -309,11 +291,7 @@
 // Next batch of output data
 func (s *S3ParquetSink) Next(dest []driver.Value, colIndex map[string]int) error {
 
-<<<<<<< HEAD
-	//u.Errorf("Parquet Sink: Inside Next.")
-=======
 	// u.Warnf("Parquet Sink: Inside Next.")
->>>>>>> b8a39e74
 
 	vals := make([]string, len(dest))
 	for i, v := range dest {
@@ -328,11 +306,7 @@
 		}
 	}
 
-<<<<<<< HEAD
-	//u.Errorf("Parquet Sink: After Row creation.")
-=======
 	// u.Warnf("Parquet Sink: After Row creation.")
->>>>>>> b8a39e74
 
 	rec := make([]*string, len(vals))
 	for j := 0; j < len(vals); j++ {
@@ -342,11 +316,7 @@
 		return err
 	}
 
-<<<<<<< HEAD
-	//u.Errorf("Parquet Sink: After WriteString.")
-=======
 	// u.Warnf("Parquet Sink: After WriteString.")
->>>>>>> b8a39e74
 
 	return nil
 }
