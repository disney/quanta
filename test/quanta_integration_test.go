package test

import (
	"database/sql"
	"log"
	"strings"
	"testing"

	u "github.com/araddon/gou"
	"github.com/araddon/qlbridge/expr/builtins"
	_ "github.com/araddon/qlbridge/qlbdriver"
	"github.com/araddon/qlbridge/schema"
	quanta "github.com/disney/quanta/client"
	"github.com/disney/quanta/core"
	"github.com/disney/quanta/custom/functions"
	"github.com/disney/quanta/server"
	"github.com/disney/quanta/source"
	"github.com/disney/quanta/rbac"
	"github.com/stretchr/testify/assert"
	"github.com/stretchr/testify/suite"
	"github.com/xitongsys/parquet-go-source/local"
	"github.com/xitongsys/parquet-go/reader"
)

type QuantaTestSuite struct {
	suite.Suite
	endpoint *server.EndPoint
    store    *quanta.KVStore
}

func (suite *QuantaTestSuite) SetupSuite() {
	var err error
	suite.endpoint, err = Setup() // harness setup
	assert.NoError(suite.T(), err)

	core.ClearTableCache()
	RemoveContents("./testdata/metadata")
	RemoveContents("./testdata/metadata/cities")
	RemoveContents("./testdata/metadata/cityzip")
	RemoveContents("./testdata/search.dat")

	// Server side components already started and available in package level variables in harness.go

	// load up vision test data (nested schema containing 3 separate tables)
	suite.loadData("cities", "./testdata/us_cities.parquet")
	suite.loadData("cityzip", "./testdata/cityzip.parquet")
	// suite.loadData("nba", "./testdata/nba.parquet")

	// load all of our built-in functions
	u.SetupLogging("debug")
	builtins.LoadAllBuiltins()
	functions.LoadAll() // Custom functions

	// Simulate the mySQL proxy endpoint for golang dbdriver connection clients.
	src, err2 := source.NewQuantaSource("./testdata/config", "./testdata/metadata", "", 0)
	assert.NoError(suite.T(), err2)
	schema.RegisterSourceAsSchema("quanta", src)

    conn := quanta.NewDefaultConnection()
    conn.ServicePort = 0
    err = conn.Connect()
    assert.NoError(suite.T(), err)

    suite.store = quanta.NewKVStore(conn)
    assert.NotNil(suite.T(), suite.store)

    ctx, err := rbac.NewAuthContext(suite.store, "USER001", true)
    assert.NoError(suite.T(), err)
    err = ctx.GrantRole(rbac.DomainUser, "USER001", "quanta", true)
    assert.NoError(suite.T(), err)
}

func (suite *QuantaTestSuite) loadData(table, filePath string) error {

	fr, err := local.NewLocalFileReader(filePath)
	assert.Nil(suite.T(), err)
	if err != nil {
		log.Println("Can't open file", err)
		return err
	}
	pr, err := reader.NewParquetColumnReader(fr, 4)
	assert.Nil(suite.T(), err)
	if err != nil {
		log.Println("Can't create column reader", err)
		return err
	}
	num := int(pr.GetNumRows())

	c, err := core.OpenConnection("./testdata/config", "./testdata/metadata", table, false, 0, 0, nil)
	assert.Nil(suite.T(), err)
	assert.NotNil(suite.T(), c)

	for i := 1; i <= num; i++ {
		err := c.PutRow(table, pr)
		//if i % 10 == 0 {
		//    log.Printf("Processing Row %d", i)
		//}
		assert.Nil(suite.T(), err)
	}
	c.Flush()
	c.CloseConnection()
	return nil
}

func (suite *QuantaTestSuite) runQuery(q string) ([]string, error) {

	// Connect using GoLang database/sql driver.
	db, err := sql.Open("qlbridge", "quanta")
	defer db.Close()
	if err != nil {
		return []string{""}, err
	}

    // Set user id in session
    setter := "set @userid = 'USER001'"
	_, err = db.Exec(setter)
	assert.NoError(suite.T(), err)

	log.Printf("EXECUTING SQL: %v", q)
	rows, err := db.Query(q)
	if err != nil {
		return []string{""}, err
	}
	defer rows.Close()
	cols, _ := rows.Columns()

	// this is just stupid hijinx for getting pointers for unknown len columns
	readCols := make([]interface{}, len(cols))
	writeCols := make([]string, len(cols))
	for i := range writeCols {
		readCols[i] = &writeCols[i]
	}
	results := make([]string, 0)
	for rows.Next() {
		rows.Scan(readCols...)
		result := strings.Join(writeCols, ",")
		results = append(results, result)
		log.Println(result)
	}
	log.Println("")
	return results, nil
}

// In order for 'go test' to run this suite, we need to create
// a normal test function and pass our suite to suite.Run
func TestQuantaTestSuite(t *testing.T) {
	suite.Run(t, new(QuantaTestSuite))
}

// Test count query with nested data source
func (suite *QuantaTestSuite) TestSimpleQuery() {
	results, err := suite.runQuery("select count(*) from cities")
	assert.NoError(suite.T(), err)
	assert.Greater(suite.T(), len(results), 0)
	suite.Equal("29488", results[0])
}

// Test projection with nested data source
func (suite *QuantaTestSuite) TestSimpleProjection() {
	results, err := suite.runQuery("select id, name, state_name, state from cities limit 100000")
	assert.NoError(suite.T(), err)
	suite.Equal(29488, len(results))
}

// Test inner join with nested data source
func (suite *QuantaTestSuite) TestInnerJoin() {
	results, err := suite.runQuery("select count(*) from cities as c inner join cityzip as z on c.id = z.city_id")
	assert.NoError(suite.T(), err)
	assert.Greater(suite.T(), len(results), 0)
	suite.Equal("46280", results[0])
}

// Test outer join
func (suite *QuantaTestSuite) TestOuterJoin() {
	results, err := suite.runQuery("select count(*) from cities as c outer join cityzip as z on c.id = z.city_id")
	assert.NoError(suite.T(), err)
	assert.Greater(suite.T(), len(results), 0)
	suite.Equal("46280", results[0])
}

func (suite *QuantaTestSuite) TestSQLSyntaxUnknownKeyword() {
	_, err := suite.runQuery("selectX count(*) from cities")
	assert.EqualError(suite.T(), err, "Unrecognized request type: selectX")
}

func (suite *QuantaTestSuite) TestSQLSyntaxUnknownTable() {
	_, err := suite.runQuery("select count(*) from citiesx")
	assert.EqualError(suite.T(), err, "QLBridge.plan: No datasource found")
}

func (suite *QuantaTestSuite) TestSQLSyntaxUnknownField() {
	_, err := suite.runQuery("select count(*) from cities where nonsensefield = null")
	assert.Error(suite.T(), err)
}

func (suite *QuantaTestSuite) TestNotBetween() {
	results, err := suite.runQuery("select count(*) from cities where population NOT BETWEEN 100000 and 150000")
	assert.NoError(suite.T(), err)
	suite.Equal("29321", results[0])
}

func (suite *QuantaTestSuite) TestInvalidTableOnJoin() {
	_, err := suite.runQuery("select count(*) from cities as c inner join faketable as f on c.id = f.fake_id")
	assert.EqualError(suite.T(), err, "invalid table faketable in join criteria [INNER JOIN faketable AS f ON c.id = f.fake_id]")
}

func (suite *QuantaTestSuite) TestInvalidFieldOnJoin() {
	_, err := suite.runQuery("select count(*) from cities as c inner join cityzip as z on c.id = z.fake_field")
	assert.EqualError(suite.T(), err, "invalid field fake_field in join criteria [INNER JOIN cityzip AS z ON c.id = z.fake_field]")
}

func (suite *QuantaTestSuite) TestSelectStar() {
	results, err := suite.runQuery("select * from cities where timezone != NULL limit 100000")
	assert.NoError(suite.T(), err)
	suite.Equal(29488, len(results))
}

func (suite *QuantaTestSuite) TestSelectStarWithAlias() {
	results, err := suite.runQuery("select count(*) from cities as c")
	assert.NoError(suite.T(), err)
	suite.Equal("29488", results[0])
}

func (suite *QuantaTestSuite) TestJoinWithoutOnClause() {
	_, err := suite.runQuery("select count(*) from cities as c inner join cityzip as z")
	assert.EqualError(suite.T(), err, "join criteria missing (ON clause)")
}

func (suite *QuantaTestSuite) TestJoinWithNonkeyFields() {
	_, err := suite.runQuery("select count(*) from cities as c inner join cityzip as z on c.state_name = z.state")
	assert.EqualError(suite.T(), err, "join field state_name is not a relation")
}

// AGGREGATES
// SUM, MIN, MAX, AVERAGE
func (suite *QuantaTestSuite) TestSumInvalidFieldName() {
	_, err := suite.runQuery("select sum(foobar) from cities WHERE timezone != NULL")
	assert.EqualError(suite.T(), err, "attribute 'foobar' not found")
}

func (suite *QuantaTestSuite) TestSumInvalidFieldType() {
	_, err := suite.runQuery("select sum(state_name) from cities")
	assert.EqualError(suite.T(), err, "can't sum a non-bsi field state_name")
}

func (suite *QuantaTestSuite) TestSimpleSum() {
	results, err := suite.runQuery("select sum(population) from cities")
	assert.NoError(suite.T(), err)
	assert.Greater(suite.T(), len(results), 0)
	suite.Equal("406795495", results[0])
}

func (suite *QuantaTestSuite) TestSimpleAvg() {
	results, err := suite.runQuery("select avg(population) from cities")
	assert.NoError(suite.T(), err)
	assert.Greater(suite.T(), len(results), 0)
	suite.Equal("13795", results[0])
}

func (suite *QuantaTestSuite) TestAvgInvalidFieldName() {
	_, err := suite.runQuery("select avg(foobar) from cities WHERE timezone != NULL")
	assert.EqualError(suite.T(), err, "attribute 'foobar' not found")
}

func (suite *QuantaTestSuite) TestAvgInvalidFieldType() {
	_, err := suite.runQuery("select avg(state_name) from cities")
	assert.EqualError(suite.T(), err, "can't average a non-bsi field state_name")
}

//// ***** MIN and MAX aren't dev complete yet
//// UNCOMMENT these once min and max are completed.
// func (suite *QuantaTestSuite) TestSimpleMin() {
// 	results, err := suite.runQuery("select min(population) from cities")
// 	assert.NoError(suite.T(), err)
// 	assert.Greater(suite.T(), len(results), 0)
// 	suite.Equal("2530", results[0])
// }

// func (suite *QuantaTestSuite) TestMinInvalidFieldName() {
// 	_, err := suite.runQuery("select min(foobar) from cities WHERE timezone != NULL")
// 	assert.EqualError(suite.T(), err, "attribute 'foobar' not found")
// }

// func (suite *QuantaTestSuite) TestMinInvalidFieldType() {
// 	results, err := suite.runQuery("select min(state_name) from cities")
// 	assert.EqualError(suite.T(), err, "can't min a non-bsi field state_name")
// 	suite.Equal(52, len(results))
// }

// func (suite *QuantaTestSuite) TestSimpleMax() {
// 	results, err := suite.runQuery("select max(population) from cities")
// 	assert.NoError(suite.T(), err)
// 	assert.Greater(suite.T(), len(results), 0)
// 	suite.Equal("18713220", results[0])
// }

// func (suite *QuantaTestSuite) TestMaxInvalidFieldName() {
// 	_, err := suite.runQuery("select max(foobar) from cities WHERE timezone != NULL")
// 	assert.EqualError(suite.T(), err, "attribute 'foobar' not found")
// }

// func (suite *QuantaTestSuite) TestMaxInvalidFieldType() {
// 	results, err := suite.runQuery("select max(state_name) from cities")
// 	assert.EqualError(suite.T(), err, "can't max a non-bsi field state_name")
// 	suite.Equal(52, len(results))
// }

// END AGGREGATES

func (suite *QuantaTestSuite) TestCityzipCount() {
	results, err := suite.runQuery("select count(*) from cityzip")
	assert.NoError(suite.T(), err)
	assert.Greater(suite.T(), len(results), 0)
	suite.Equal("46280", results[0])
}

func (suite *QuantaTestSuite) TestCitiesRegionList() {
	results, err := suite.runQuery("select count(*) from cities where region_list != null")
	assert.NoError(suite.T(), err)
	assert.Greater(suite.T(), len(results), 0)
	suite.Equal("29488", results[0])
	results, err = suite.runQuery("select count(*) from cities where region_list = 'NY'")
	assert.NoError(suite.T(), err)
	suite.Equal("1186", results[0])
}

func (suite *QuantaTestSuite) TestCitiesTimestamp() {
	results, err := suite.runQuery("select created_timestamp from cities")
	assert.NoError(suite.T(), err)
	assert.Greater(suite.T(), len(results), 0)
	suite.Equal(5000, len(results))
	// for _, v := range results {
	// 	assert.True(suite.T(), strings.HasPrefix(v, "1970-01-16"))
	// }
}

func (suite *QuantaTestSuite) TestCitiesIntDirect() {
	results, err := suite.runQuery("select count(*) from cities where ranking = 1")
	assert.NoError(suite.T(), err)
	assert.Greater(suite.T(), len(results), 0)
	suite.Equal("50", results[0])
}

func (suite *QuantaTestSuite) TestCitiesBoolDirect() {
	results, err := suite.runQuery("select count(*) from cities where military = true")
	assert.NoError(suite.T(), err)
	assert.Greater(suite.T(), len(results), 0)
	suite.Equal("84", results[0])
}
<<<<<<< HEAD
=======

// Like statements
// LIKE will index based off a whole word (separated by whitespace)
// Wildcard operators are not necessary
func (suite *QuantaTestSuite) TestCitiesLikeStatement() {
	results, err := suite.runQuery("select county, name from cities where name like 'woods' and name like 'HAWTHORN'")
	assert.NoError(suite.T(), err)
	assert.Greater(suite.T(), len(results), 0)
	suite.Equal(1, len(results))
}

func (suite *QuantaTestSuite) TestCitiesLikeListStatement() {
	_, err := suite.runQuery("select count(*) from cities where region_list like 'NY'")
	assert.EqualError(suite.T(), err, "LIKE operator not supported for non-range field 'region_list'")
}

// DISTINCT statement
func (suite *QuantaTestSuite) TestCitiesDistinctStatement() {
	results, err := suite.runQuery("select distinct state_name from cities")
	assert.NoError(suite.T(), err)
	assert.Greater(suite.T(), len(results), 0)
	suite.Equal(52, len(results))
}

// AND conditional statement
func (suite *QuantaTestSuite) TestCitiesAndWhereStatement() {
	results, err := suite.runQuery("select id, state_name, state from cities where state_name = 'New York' and state = 'NY'")
	assert.NoError(suite.T(), err)
	assert.Greater(suite.T(), len(results), 0)
	suite.Equal(1186, len(results))
}

// OR conditional statement
func (suite *QuantaTestSuite) TestCitiesOrWhereStatement() {
	results, err := suite.runQuery("select id, state_name, state from cities where state_name = 'New York' or state = 'NY'")
	assert.NoError(suite.T(), err)
	assert.Greater(suite.T(), len(results), 0)
	suite.Equal(1186, len(results))
}

// AND / OR conditional statement
func (suite *QuantaTestSuite) TestCitiesAndOrWhereStatement() {
	results, err := suite.runQuery("select id, state_name, state from cities where state_name = 'New York' or state = 'NY' and ranking = 3")
	assert.NoError(suite.T(), err)
	assert.Greater(suite.T(), len(results), 0)
	suite.Equal(1051, len(results))
}

// IN statements
func (suite *QuantaTestSuite) TestCitiesINStatement() {
	results, err := suite.runQuery("select count(*) from cities where state IN ('NY','AK','WA')")
	assert.NoError(suite.T(), err)
	assert.Greater(suite.T(), len(results), 0)
	suite.Equal("2154", results[0])
}

// IN with NOT statement
func (suite *QuantaTestSuite) TestCitiesNotINStatement() {
	results, err := suite.runQuery("select count(*) from cities where state not IN ('NY','AK','WA')")
	assert.NoError(suite.T(), err)
	assert.Greater(suite.T(), len(results), 0)
	suite.Equal("27334", results[0])
}

// SELECT INTO AWS-S3
func (suite *QuantaTestSuite) TestCitiesSelectInfoS3tatement() {
	results, err := suite.runQuery("select distinct prop_swid as swid, standard_ip as ip_address into 's3://guys-test/output.csv' from adobe_cricinfo where prop_swid != null and (standard_geo_country = 'ind' or evar_geo_country_code = 'ind' or prop_geo_country_code = 'ind') with delimiter = ',';")
	assert.NoError(suite.T(), err)
	assert.Greater(suite.T(), len(results), 0)
	suite.Equal(1, len(results))
}

// VIEWS - NOT YET IMPLEMENTED

// Create View
// func (suite *QuantaTestSuite) TestCreateView() {
// 	results, err := suite.runQuery("create view quanta_test_view as select * from cities")
// 	assert.NoError(suite.T(), err)
// 	assert.Greater(suite.T(), len(results), 0)
// 	suite.Equal(1, len(results))

// 	results, err = suite.runQuery("select * from quanta_test_view limit 10")
// 	assert.NoError(suite.T(), err)
// 	assert.Greater(suite.T(), len(results), 0)
// 	suite.Equal(10, len(results))
// }

// // Alter View
// func (suite *QuantaTestSuite) TestAlterView() {
// 	results, err := suite.runQuery("create view quanta_test_view as select state from cities")
// 	assert.NoError(suite.T(), err)
// 	assert.Greater(suite.T(), len(results), 0)
// 	suite.Equal(1, len(results))

// 	results, err = suite.runQuery("select * from quanta_test_view limit 10")
// 	assert.NoError(suite.T(), err)
// 	assert.Greater(suite.T(), len(results), 0)
// 	suite.Equal(10, len(results))
// }

// func (suite *QuantaTestSuite) TestDropView() {
// 	results, err := suite.runQuery("drop view quanta_test_view")
// 	assert.NoError(suite.T(), err)
// 	assert.Greater(suite.T(), len(results), 0)
// 	suite.Equal(1, len(results))

// 	results, err = suite.runQuery("select * from quanta_test_view limit 10")
// 	assert.NoError(suite.T(), err)
// 	assert.Equal(suite.T(), len(results), 0)
// 	suite.Equal(1, len(results))
// 	assert.EqualError(suite.T(), err, "View doesn't exist")
// }
>>>>>>> 0d9b4516
<|MERGE_RESOLUTION|>--- conflicted
+++ resolved
@@ -347,8 +347,6 @@
 	assert.Greater(suite.T(), len(results), 0)
 	suite.Equal("84", results[0])
 }
-<<<<<<< HEAD
-=======
 
 // Like statements
 // LIKE will index based off a whole word (separated by whitespace)
@@ -375,7 +373,7 @@
 
 // AND conditional statement
 func (suite *QuantaTestSuite) TestCitiesAndWhereStatement() {
-	results, err := suite.runQuery("select id, state_name, state from cities where state_name = 'New York' and state = 'NY'")
+	results, err := suite.runQuery("select id, state_name, state from cities where state_name = 'New York State' and state = 'NY'")
 	assert.NoError(suite.T(), err)
 	assert.Greater(suite.T(), len(results), 0)
 	suite.Equal(1186, len(results))
@@ -383,7 +381,7 @@
 
 // OR conditional statement
 func (suite *QuantaTestSuite) TestCitiesOrWhereStatement() {
-	results, err := suite.runQuery("select id, state_name, state from cities where state_name = 'New York' or state = 'NY'")
+	results, err := suite.runQuery("select id, state_name, state from cities where state_name = 'New York State' or state = 'NY'")
 	assert.NoError(suite.T(), err)
 	assert.Greater(suite.T(), len(results), 0)
 	suite.Equal(1186, len(results))
@@ -391,7 +389,7 @@
 
 // AND / OR conditional statement
 func (suite *QuantaTestSuite) TestCitiesAndOrWhereStatement() {
-	results, err := suite.runQuery("select id, state_name, state from cities where state_name = 'New York' or state = 'NY' and ranking = 3")
+	results, err := suite.runQuery("select id, state_name, state from cities where state_name = 'New York State' or state = 'NY' and ranking = 3")
 	assert.NoError(suite.T(), err)
 	assert.Greater(suite.T(), len(results), 0)
 	suite.Equal(1051, len(results))
@@ -414,12 +412,13 @@
 }
 
 // SELECT INTO AWS-S3
-func (suite *QuantaTestSuite) TestCitiesSelectInfoS3tatement() {
-	results, err := suite.runQuery("select distinct prop_swid as swid, standard_ip as ip_address into 's3://guys-test/output.csv' from adobe_cricinfo where prop_swid != null and (standard_geo_country = 'ind' or evar_geo_country_code = 'ind' or prop_geo_country_code = 'ind') with delimiter = ',';")
-	assert.NoError(suite.T(), err)
-	assert.Greater(suite.T(), len(results), 0)
-	suite.Equal(1, len(results))
-}
+// Need to find a way to test S3 Integrations
+//func (suite *QuantaTestSuite) TestCitiesSelectInfoS3tatement() {
+//	results, err := suite.runQuery("select distinct prop_swid as swid, standard_ip as ip_address into 's3://guys-test/output.csv' from adobe_cricinfo where prop_swid != null and (standard_geo_country = 'ind' or evar_geo_country_code = 'ind' or prop_geo_country_code = 'ind') with delimiter = ',';")
+//	assert.NoError(suite.T(), err)
+//	assert.Greater(suite.T(), len(results), 0)
+//	suite.Equal(1, len(results))
+//}
 
 // VIEWS - NOT YET IMPLEMENTED
 
@@ -460,5 +459,4 @@
 // 	assert.Equal(suite.T(), len(results), 0)
 // 	suite.Equal(1, len(results))
 // 	assert.EqualError(suite.T(), err, "View doesn't exist")
-// }
->>>>>>> 0d9b4516
+// }