<<<<<<< HEAD
quanta 0.8.6
=======
quanta 0.9.0
>>>>>>> da27ed7d
<|MERGE_RESOLUTION|>--- conflicted
+++ resolved
@@ -1,5 +1 @@
-<<<<<<< HEAD
-quanta 0.8.6
-=======
-quanta 0.9.0
->>>>>>> da27ed7d
+quanta 0.9.0