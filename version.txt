<<<<<<< HEAD
quanta 0.9.11
=======
quanta 0.9.12-rc-1
>>>>>>> 65ba8168
<|MERGE_RESOLUTION|>--- conflicted
+++ resolved
@@ -1,5 +1 @@
-<<<<<<< HEAD
-quanta 0.9.11
-=======
 quanta 0.9.12-rc-1
->>>>>>> 65ba8168
