--- conflicted
+++ resolved
@@ -1,6 +1,4 @@
-<<<<<<< HEAD
 quanta 0.9.16-rc-8
-=======
-quanta 0.9.16-rc-1
->>>>>>> d915ac91
 
+
+
