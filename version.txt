--- conflicted
+++ resolved
@@ -1,5 +1,2 @@
-<<<<<<< HEAD
 quanta 0.9.15-rc-4
-=======
-quanta 0.9.14
->>>>>>> bc4001aa
+
